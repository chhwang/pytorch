--- conflicted
+++ resolved
@@ -814,13 +814,11 @@
         concat_dp = input_dp1.concat(input_dp_nl)
         with self.assertRaisesRegex(TypeError, r"instance doesn't have valid length$"):
             len(concat_dp)
-<<<<<<< HEAD
-=======
         reset_dps()
->>>>>>> 390e4251
         self.assertEqual(list(concat_dp), list(range(10)) + list(range(5)))
 
         # Snapshot Test:
+        reset_dps()
         concat_dp = input_dp1.concat(input_dp2)
         blank_dp = dp.iter.IterableWrapper([])
         n_elements_to_advance = 5
