--- conflicted
+++ resolved
@@ -6,28 +6,11 @@
     check,
     elementwise_dtypes,
 )
-<<<<<<< HEAD
-from torch._prims.wrappers import out_wrapper
-from torch.utils._pytree import tree_map
-from torch._decomp_tables import meta_funcs
-=======
 from torch._prims_common.wrappers import out_wrapper
->>>>>>> 270069cf
 
 from typing import List, Optional
-aten = torch.ops.aten
 
 meta_lib = torch.library.Library("aten", "IMPL", "Meta")
-def register_meta(op, register_dispatcher=True):
-    def wrapper(f):
-        def add_func(op):
-            meta_funcs[op] = f
-            if register_dispatcher:
-                name = op.__name__ if op._overloadname != 'default' else op.overloadpacket.__name__
-                meta_lib.impl(name, f)
-        tree_map(add_func, op)
-        return f
-    return wrapper
 
 
 def toRealValueType(dtype):
@@ -76,33 +59,31 @@
 
 
 # Implementations below are taken from https://github.com/albanD/subclass_zoo/blob/main/python_meta_tensor.py
-@register_meta(aten.index_select.default)
+@torch.library.impl(meta_lib, "index_select")
 def meta_index_select(self, dim, index):
     result_size = list(self.size())
     if self.dim() > 0:
         result_size[dim] = index.numel()
     return self.new_empty(result_size)
 
-@register_meta(aten.index_select.out)
+
+@torch.library.impl(meta_lib, "index_select.out")
 def meta_index_select_out(self, dim, index, out):
     torch._resize_output_(out, self.size(), self.device)
     return out.copy_(torch.index_select(self, dim, index))
 
-@register_meta(aten.sum.default)
+
+@torch.library.impl(meta_lib, "max")
 def meta_max(self):
     return self.new_empty(())
 
-@register_meta(aten.max.default)
-def meta_max(self):
-    return self.new_empty(())
-
-
-@register_meta(aten.min.default)
+
+@torch.library.impl(meta_lib, "min")
 def meta_min(self):
     return self.new_empty(())
 
 
-@register_meta(aten.angle.default)
+@torch.library.impl(meta_lib, "angle")
 def meta_angle(self):
     _, result_dtype = elementwise_dtypes(
         self, type_promotion_kind=ELEMENTWISE_TYPE_PROMOTION_KIND.INT_TO_FLOAT
@@ -110,7 +91,7 @@
     return self.new_empty(self.size(), dtype=result_dtype)
 
 
-@register_meta(aten.angle.out)
+@torch.library.impl(meta_lib, "angle.out")
 def meta_angle_out(self, out):
     torch._resize_output_(out, self.size(), self.device)
     return out.copy_(torch.angle(self))
@@ -132,7 +113,9 @@
     ), f"Expected UPLO argument to be 'L' or 'U', but got {uplo}"
 
 
-# @register_meta(aten.linalg_eigh.default)
+# Keeping this meta impl around, but we don't want to register it directly to the meta key
+# because `aten::linalg_eigh` is composite.
+# `_linalg_eigh` is implemented internally as a structured kernel, so we have meta support.
 def meta_linalg_eigh(self, uplo="L"):
     squareCheckInputs(self, "linalg_eigh")
     checkUplo(uplo)
@@ -144,7 +127,7 @@
     return (values, vectors)
 
 
-@register_meta(aten.reflection_pad2d.default)
+@torch.library.impl(meta_lib, "reflection_pad2d")
 def meta_pad2d(self, padding):
     valid_dims = self.size(1) != 0 and self.size(2) != 0
     check(
@@ -168,7 +151,8 @@
     else:
         return self.new_empty((nbatch, nplane, output_h, output_w))
 
-@register_meta(aten.dot.default)
+
+@torch.library.impl(meta_lib, "dot")
 def meta_dot(self, tensor):
     check(
         self.dim() == 1 and tensor.dim() == 1,
@@ -234,7 +218,10 @@
     return repeats.new_empty(output_size)
 
 
-@register_meta(aten.index.Tensor, register_dispatcher=False)
+# Leaving this function around because a python implementation
+# of indexing shape inference is useful,
+# but not registering it to the dispatcher because we already
+# get shape inference through structured kernels
 def meta_index_Tensor(self, indices):
     check(indices, lambda: "at least one index must be provided")
     # aten::index is the internal advanced indexing implementation
