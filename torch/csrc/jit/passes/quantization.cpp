--- conflicted
+++ resolved
@@ -1,4 +1,5 @@
 #include <torch/csrc/jit/passes/quantization.h>
+#include <torch/csrc/jit/passes/subgraph_rewrite.h>
 
 #include <torch/csrc/jit/ir.h>
 #include <torch/csrc/jit/node_hashing.h>
@@ -728,17 +729,6 @@
     // Note that here we just check for the name of observer, but the ideally
     // we should be comparing the type of observer, this is a temporary
     // work around until data only clone of module.clone is supported.
-<<<<<<< HEAD
-    auto submodule_name = u.user->inputs().at(0)->debugName();
-    if (u.user->kind() == prim::CallMethod && u.user->s(attr::name) == "forward" &&
-//            u.user->inputs().at(0)->type()->kind() == c10::ClassType &&
-        submodule_name.find("observer_for_") == 0) {
-      auto observer_module = module.find_module(submodule_name);
-      return std::make_tuple(submodule_name, observer_module);
-    }
-  }
-  return std::make_tuple("", c10::nullopt);
-=======
     if (u.user->kind() == prim::CallMethod && u.user->s(attr::name) == "forward") {
       auto module_instance = u.user->inputs().at(0);
       if (module_instance->node()->kind() == prim::GetAttr) {
@@ -747,7 +737,6 @@
     }
   }
   return c10::nullopt;
->>>>>>> ed6c976c
 }
 
 // TODO: refactor to have a class
@@ -847,16 +836,9 @@
   q->replaceInputWith(dequant->output(), v);
 }
 
-<<<<<<< HEAD
-script::Module InsertQuantDeQuant(
-    const script::Module& input_module,
-    const std::string& method_name) {
-  script::Module module = input_module.clone();
-=======
 void InsertQuantDeQuant(
     script::Module& module,
     const std::string& method_name) {
->>>>>>> ed6c976c
   script::Method method = module.get_method(method_name);
   auto graph = method.graph();
   TORCH_CHECK(graph != nullptr);
