--- conflicted
+++ resolved
@@ -183,7 +183,8 @@
     auto k = node->kind();
     if (k == aten::relu || k == aten::sigmoid || k == aten::dropout ||
         k == prim::MKLDNNHardSwish || k == prim::MKLDNNHardSigmoid ||
-        k == prim::MKLDNNHardTanh || k == aten::tanh) {
+        k == prim::MKLDNNHardTanh || k == aten::tanh ||
+        k == prim::MKLDNNClamp) {
       if (set_liveness[alias_mapping[node->inputs().at(0)]]->isAfter(node)) {
         continue;
       }
@@ -358,6 +359,15 @@
   auto max_val = n->f(attr::max_val);
   return [min_val, max_val](at::Tensor output, at::Tensor input) {
     at::cpu::hardtanh_out(output, input, min_val, max_val);
+  };
+}
+
+static std::function<void(at::Tensor output, at::Tensor input)> clamp_helper(
+    const Node* n) {
+  auto min_val = n->f(attr::min_val);
+  auto max_val = n->f(attr::max_val);
+  return [min_val, max_val](at::Tensor output, at::Tensor input) {
+    at::cpu::clamp_out(output, input, min_val, max_val);
   };
 }
 
@@ -387,6 +397,12 @@
         },
         AliasAnalysisKind::FROM_SCHEMA),
     torch::jit::Operator(
+        "prim::MKLDNNClamp_(Tensor(a!) self) -> Tensor(a!)",
+        [](const Node* n) -> Operation {
+          return createUnaryOp(clamp_helper(n), true);
+        },
+        AliasAnalysisKind::FROM_SCHEMA),
+    torch::jit::Operator(
         "prim::MKLDNNHardSwish(Tensor a) -> Tensor",
         createUnaryOp(
             [](at::Tensor output, at::Tensor input) {
@@ -406,6 +422,12 @@
         "prim::MKLDNNHardTanh(Tensor self) -> Tensor",
         [](const Node* n) -> Operation {
           return createUnaryOp(hardtanh_helper(n), false);
+        },
+        AliasAnalysisKind::FROM_SCHEMA),
+    torch::jit::Operator(
+        "prim::MKLDNNClamp(Tensor self) -> Tensor",
+        [](const Node* n) -> Operation {
+          return createUnaryOp(clamp_helper(n), false);
         },
         AliasAnalysisKind::FROM_SCHEMA),
 });
@@ -578,13 +600,14 @@
   }
 }
 
-static void hartanh_node_creator(
+static void clamp_node_creator(
     Node* body_node,
+    c10::Symbol kind,
     double min_val,
     double max_val) {
   WithInsertPoint insert_guard{body_node};
-  auto out_node = body_node->owningGraph()->create(
-      {prim::MKLDNNHardTanh}, {body_node->input(0)}, 1);
+  auto out_node =
+      body_node->owningGraph()->create({kind}, {body_node->input(0)}, 1);
   // N.B. we can't use `insert` as it calls `getOperation` (via
   // `emitBuiltinCall`) which uses `min_val` and `max_val` attrs which we
   // haven't set yet.
@@ -661,12 +684,7 @@
     }
 
     if (body_node->kind() == aten::relu6) {
-<<<<<<< HEAD
-      // NOLINTNEXTLINE(cppcoreguidelines-avoid-magic-numbers)
-      hartanh_node_creator(body_node, 0., 6.);
-=======
       clamp_node_creator(body_node, prim::MKLDNNHardTanh, 0., 6.);
->>>>>>> 807bea1c
       continue;
     }
 
@@ -675,7 +693,14 @@
           constant_as<double>(body_node->namedInput("min_val")).value();
       auto max_val =
           constant_as<double>(body_node->namedInput("max_val")).value();
-      hartanh_node_creator(body_node, min_val, max_val);
+      clamp_node_creator(body_node, prim::MKLDNNHardTanh, min_val, max_val);
+      continue;
+    }
+
+    if (body_node->kind() == aten::clamp) {
+      auto min_val = constant_as<double>(body_node->namedInput("min")).value();
+      auto max_val = constant_as<double>(body_node->namedInput("max")).value();
+      clamp_node_creator(body_node, prim::MKLDNNClamp, min_val, max_val);
       continue;
     }
 
@@ -849,6 +874,7 @@
     switch (n->kind()) {
       case aten::relu:
       case aten::relu6:
+      case aten::gelu:
       case aten::sigmoid:
       case aten::hardsigmoid:
       case aten::hardswish:
@@ -868,9 +894,11 @@
         return true;
     }
 
-    if (n->kind() == aten::hardtanh && !nonConstantParameters(n)) {
-      auto min_val = constant_as<double>(n->namedInput("min_val")).value();
-      auto max_val = constant_as<double>(n->namedInput("max_val")).value();
+    if ((n->kind() == aten::hardtanh || n->kind() == aten::clamp) &&
+        !nonConstantParameters(n)) {
+      const size_t MIN_INDEX = 1, MAX_INDEX = 2;
+      auto min_val = constant_as<double>(n->input(MIN_INDEX)).value();
+      auto max_val = constant_as<double>(n->input(MAX_INDEX)).value();
       // we need to maintain the following invariant `pointwise_func(0) == 0`,
       // see `createUnaryOp`
       if (min_val <= 0. && max_val >= 0.) {
@@ -1003,15 +1031,18 @@
           aten::mul_,
           aten::relu_,
           aten::relu6_,
+          aten::gelu_,
           aten::hardswish_,
           aten::dropout_,
           aten::sigmoid_,
           aten::hardsigmoid_,
           aten::hardtanh_,
           aten::tanh_,
+          aten::clamp_,
       };
       return mkldnn_ops.count(node_to_functionalize->kind()) != 0;
     });
+
     AliasDb db(graph);
     MKLDNNSubgraphSlicer(graph->block(), graph, db).run();
     EliminateDeadCode(graph);
