--- conflicted
+++ resolved
@@ -57,11 +57,6 @@
   PythonFrontendDebug, //! Python Frontend debug information.
   TransformPropagator, //! When running TransformPropagator, print propagation
                        //! path and replay result
-<<<<<<< HEAD
-=======
-  InlinePropagator, //! When running InlinePropagator, print propagation
-                    //! path and inlining result
->>>>>>> 481def75
   Cubin, //! Dump compiled CUBIN
   Ptx //! Dump compiled PTX
 };
@@ -92,10 +87,6 @@
   KernelProfile, //! Enable intra-kernel performance profiling
   LinearDecomposition, //! Enable linear-bias decomposition
   ConvDecomposition, //! Enable conv-bias decomposition
-<<<<<<< HEAD
-=======
-  TransposeScheduler //! Enable the experimental transpose scheduler
->>>>>>> 481def75
 };
 
 TORCH_CUDA_CU_API bool isOptionEnabled(EnableOption option);
