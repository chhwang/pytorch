#include <ATen/NamedTensorUtils.h>
#include <ATen/core/PythonFallbackKernel.h>
#include <c10/core/DeviceType.h>
#include <c10/core/SafePyObject.h>
#include <c10/util/DeadlockDetection.h>
#include <c10/util/irange.h>
#include <torch/csrc/Device.h>
#include <torch/csrc/DynamicTypes.h>
#include <torch/csrc/Exceptions.h>
#include <torch/csrc/Size.h>
#include <torch/csrc/THP.h>
#include <torch/csrc/Types.h>
#include <torch/csrc/autograd/autograd.h>
#include <torch/csrc/autograd/edge.h>
#include <torch/csrc/autograd/function.h>
#include <torch/csrc/autograd/functions/accumulate_grad.h>
#include <torch/csrc/autograd/generated/VariableType.h>
#include <torch/csrc/autograd/python_cpp_function.h>
#include <torch/csrc/autograd/python_hook.h>
#include <torch/csrc/autograd/python_variable_indexing.h>
#include <torch/csrc/autograd/utils/error_messages.h>
#include <torch/csrc/autograd/utils/wrap_outputs.h>
#include <torch/csrc/autograd/variable.h>
#include <torch/csrc/jit/frontend/tracer.h>
#include <torch/csrc/tensor/python_tensor.h>
#include <torch/csrc/utils/cuda_lazy_init.h>
#include <torch/csrc/utils/pycfunction_helpers.h>
#include <torch/csrc/utils/python_arg_parser.h>
#include <torch/csrc/utils/python_strings.h>
#include <torch/csrc/utils/tensor_new.h>
#include <torch/csrc/jit/python/pybind_utils.h>
#include <torch/csrc/utils/pybind.h>
#include <torch/csrc/utils/python_numbers.h>
#include <torch/csrc/utils/tensor_memoryformats.h>
#include <torch/csrc/jit/python/pybind_utils.h>

#include <torch/library.h>
#include <torch/csrc/jit/python/pybind_utils.h>


#include <ATen/ATen.h>

#include <structmember.h>
#include <cstdint>
#include <iostream>
#include <memory>
#include <utility>
#include <vector>



using namespace at;
using namespace torch;
using namespace torch::autograd;

std::pair<py::object, py::dict> parseIValuesToPyArgsKwargs(const c10::OperatorHandle& op, const std::vector<c10::IValue>& arguments) {
  TORCH_CHECK(PyGILState_Check(), "GIL must be held before you call parseIValuesToPyArgsKwargs");
  const auto& schema = op.schema();
  py::dict kwargs;
  // About all the pointers:
  //
  // f(int x, int y = 0, *, int z = 0)
  //                                  ^- arguments.size()
  //                        ^- kwarg_only_start
  //          ^- positional_default_start
  //   ^- 0

  // Find the split point between kwarg-only and regular.  Since most functions
  // don't have kwarg-only arguments, it is more efficient to scan from the
  // right (but ideally, this would just be precomputed in FunctionSchema
  // itself).  (NB: minus one in the loop is because we're testing if the
  // *next* argument is kwarg-only before we advance the starting index)
  int64_t kwarg_only_start = arguments.size();
  for (; kwarg_only_start > 0; kwarg_only_start--) {
    const auto& arg = schema.arguments()[kwarg_only_start - 1];
    if (!arg.kwarg_only()) {
      break;
    }
  }

  // Find the first positional argument that isn't defaulted
  auto is_default = [&](int64_t idx) -> bool {
    const auto& arg = schema.arguments()[idx];
    if (!arg.default_value().has_value()) {
      return false;
    }
    const auto& default_ivalue = *arg.default_value();
    const auto& ivalue = arguments[idx];
    if (default_ivalue != ivalue) {
      return false;
    }
    return true;
  };

  int64_t positional_default_start = kwarg_only_start;
  for (; positional_default_start > 0; positional_default_start--) {
    if (!is_default(positional_default_start - 1)) {
      break;
    }
  }

  auto args = py::reinterpret_steal<py::object>(PyTuple_New(positional_default_start));

  auto schemaAwareToPyObject = [&](int64_t idx) -> py::object {
    const auto& arg = schema.arguments()[idx];
    auto match = [&](c10::TypeKind kind) {
      const auto& t = arg.real_type();
      if (t->kind() == kind) return true;
      if (auto opt_t = t->cast<c10::OptionalType>()) {
        if (opt_t->getElementType()->kind() == kind) return true;
      }
      return false;
    };
    if (arguments[idx].isNone()) {
      return py::none();
    } else if (match(c10::ScalarTypeType::Kind)) {
      auto* obj = getTHPDtype(static_cast<c10::ScalarType>(arguments[idx].toInt()));
      return py::reinterpret_borrow<py::object>(reinterpret_cast<PyObject*>(obj));
    } else if (match(c10::LayoutType::Kind)) {
      auto* obj = getTHPLayout(static_cast<c10::Layout>(arguments[idx].toInt()));
      return py::reinterpret_borrow<py::object>(reinterpret_cast<PyObject*>(obj));
    } else if (match(c10::MemoryFormatType::Kind)) {
      return torch::utils::getTHPMemoryFormat(static_cast<c10::MemoryFormat>(arguments[idx].toInt()));
    } else {
      return torch::jit::toPyObject(arguments[idx]);
    }
  };

  // Populate positional arguments
  for (const auto idx : c10::irange(positional_default_start)) {
    PyTuple_SET_ITEM(args.ptr(), idx, schemaAwareToPyObject(idx).release().ptr());
  }

  // Populate keyword arguments
  for (const auto idx : c10::irange(kwarg_only_start, arguments.size())) {
    // But don't populate default keyword arguments
    if (is_default(idx)) continue;
    const auto& arg = schema.arguments()[idx];
    kwargs[py::cast(arg.name())] = schemaAwareToPyObject(idx);
  }
  return std::make_pair(std::move(args), std::move(kwargs));
}

void pushPyOutToStack(
    const c10::OperatorHandle& op,
    torch::jit::Stack* stack,
    py::object out,
    const char* msg) {
  TORCH_CHECK(PyGILState_Check(), "GIL must be held before you call pushPyOutToStack");
  auto schema_returns = op.schema().returns();
  const auto num_returns = schema_returns.size();
  if (num_returns == 0) {
    // Check that we got a None return from Python. Anything else is an error.
    TORCH_CHECK(out.is(py::none()), "Expected ", msg, " for ", op.operator_name(),
                " to return None but it returned something else instead.");
  } else if (num_returns == 1) {
    torch::jit::push(stack, torch::jit::toIValue(out.ptr(), schema_returns[0].type()));
  } else {
    auto outs = py::cast<py::sequence>(out);
    for (const auto idx : c10::irange(outs.size())) {
      torch::jit::push(stack, torch::jit::toIValue(outs[idx].ptr(), schema_returns[idx].type()));
    }
  }
}

namespace {

std::string concrete_name_fn(const c10::impl::PyInterpreter* self) {
  std::stringstream ss;
  ss << self;
  return ss.str();
}

// NOTE [PyInterpreter::decref takes an `is_tensor` arg]
// Before calling PyInterpreter::decref, we must statically know if the
// pyobj is a Tensor or not.
// - If it is a tensor, we need to be careful about PyObject resurrection
// - If it is not a tensor, we can freely decref
// One alternative to this is using PyObject_IsInstance
// to get at this information. However, we don't want to risk an incorrect
// `__instancecheck__` changing the semantics here.
void concrete_decref_fn(const c10::impl::PyInterpreter* self, PyObject* pyobj, bool is_tensor) {
  // Leak the pyobj if not initialized.  This can happen if we are running
  // exit handlers that are destructing tensors with residual (owned)
  // PyObjects stored in them.
  if (!Py_IsInitialized())
    return;

  pybind11::gil_scoped_acquire gil;
  // Two possibilities:
  // 1. We are decref-ing a tensor. Then we must be careful about
  // PyObject resurrection (this only applies to Tensors, see THPVariable_clear).
  // 2. We are decref-ing some other Python object. We don't do
  // PyObject resurrection on non-Tensors, so we just carry on as usual
  if (is_tensor && Py_REFCNT(pyobj) > 1) {
    // It's still alive!  This can happen if a weak ref resurrected
    // the PyObject without flipping ownership.  At this point it is
    // too late to rescue the object, so just stub out the PyObject
    // so that it fails on subsequent uses.  Don't raise an error here;
    // you're probably in a destructor.
    TORCH_WARN(
      "Deallocating Tensor that still has live PyObject references.  "
      "This probably happened because you took out a weak reference to "
      "Tensor and didn't call _fix_weakref() after dereferencing it.  "
      "Subsequent accesses to this tensor via the PyObject will now fail."
    );
    ((THPVariable*)pyobj)->cdata = MaybeOwned<Variable>();
  }
  Py_DECREF(pyobj);
};

c10::intrusive_ptr<TensorImpl> concrete_detach_fn(const c10::impl::PyInterpreter*, const c10::TensorImpl* self);
void concrete_dispatch_fn(
    const c10::impl::PyInterpreter*,
    const c10::OperatorHandle& op,
    torch::jit::Stack* stack,
    const std::shared_ptr<SafePyObject>& type);
bool concrete_is_contiguous_fn(const c10::impl::PyInterpreter*, const c10::TensorImpl* self);
c10::Device concrete_device_fn(const c10::impl::PyInterpreter*, const c10::TensorImpl* self);
<<<<<<< HEAD
c10::IntArrayRef concrete_strides_fn(const c10::impl::PyInterpreter*, const c10::TensorImpl* self);
=======
int64_t concrete_dim_fn(const c10::impl::PyInterpreter*, const c10::TensorImpl* self);
>>>>>>> c975287b

class PyInterpreterHolder {
 public:
  PyInterpreterHolder()
      : impl_(new c10::impl::PyInterpreter(
            &concrete_name_fn,
            &concrete_decref_fn,
            &concrete_detach_fn,
            &concrete_dispatch_fn,
            &concrete_is_contiguous_fn,
            &concrete_device_fn,
<<<<<<< HEAD
            &concrete_strides_fn)) {}
=======
            &concrete_dim_fn)) {}
>>>>>>> c975287b
  // NB: intentionally leaks the memory
  ~PyInterpreterHolder() {
    impl_->disarm();
  }
  c10::impl::PyInterpreter* get() const noexcept {
    return impl_;
  }

 private:
  c10::impl::PyInterpreter* impl_;
};
PyInterpreterHolder self_interpreter;

c10::TensorImpl::SizesStridesPolicy parseSizesStridesPolicyArgument(
    c10::string_view arg) {
  if (arg == "strides") {
    return c10::TensorImpl::SizesStridesPolicy::CustomStrides;
  }

  if (arg == "sizes") {
    return c10::TensorImpl::SizesStridesPolicy::CustomSizes;
  }

  TORCH_CHECK_VALUE(
      false,
      "Unknown sizes_strides_policy: ",
      arg,
      "; expected 'strides' or 'sizes'");
}
} // anonymous namespace

c10::impl::PyInterpreter* getPyInterpreter() {
  return self_interpreter.get();
}

PyObject *THPVariableClass = nullptr;

PyObject *ParameterClass = nullptr;

static PyObject* THPVariable_NewWithVar(
    PyTypeObject* type,
    Variable _var,
    c10::impl::PyInterpreterStatus status);

// clang-tidy gets confused by static const
static const char* VOLATILE_WARNING =
    "volatile was removed and now has no effect. Use "
    "`with torch.no_grad():` instead.";

static bool check_has_torch_dispatch(PyObject *obj) {
  PyTypeObject *tp = Py_TYPE(obj);
  if (THPVariable_CheckTypeExact(tp)) {
    return false;
  }
  py::object attr = PyObject_FastGetAttrString(obj, "__torch_dispatch__");
  return (attr.ptr() != nullptr &&
          attr.ptr() != torch::disabled_torch_dispatch_impl()
  );
}

// NOLINTNEXTLINE
static PyObject* device_to_py_class_ [static_cast<size_t>(c10::DeviceType::COMPILE_TIME_MAX_DEVICE_TYPES)];

void registerPythonTensorClass(const std::string& device, PyObject* python_tensor_class) {
  c10::Device dev(device);

  TORCH_CHECK(dev.type() == kXLA, "Only the python class for XLA can be overriden");
  if (device_to_py_class_[static_cast<size_t>(dev.type())] != nullptr) {
    TORCH_WARN("Overriding a previously registered python class for ", dev.str());
  }

  device_to_py_class_[static_cast<size_t>(dev.type())] = python_tensor_class;
}

static PyObject* getPythonTensorClass(c10::Device d) {
  return device_to_py_class_[static_cast<size_t>(d.type())];
}

// TODO: Make this take Variable by const reference
PyObject * THPVariable_Wrap(at::TensorBase var)
{
  if (!var.defined()) {
    Py_RETURN_NONE;
  }

  c10::optional<PyObject*> mb_obj =
      var.unsafeGetTensorImpl()->check_pyobj(self_interpreter.get());
  c10::impl::PyInterpreterStatus status;
  if (mb_obj.has_value()) {
    auto obj = *mb_obj;
    if (obj) {
      if (var.unsafeGetTensorImpl()->owns_pyobj()) {
        // C++ owns the Python object; this implies there weren't any other
        // owning references to the Python object.  Since we're making the
        // object "live" again on Python side, let's flip back the ownership
        // (Python owns C++) as it would now be unsound to deallocate the C++
        // object if all C++ references go to zero
        var.unsafeGetTensorImpl()->set_owns_pyobj(false);
        reinterpret_cast<THPVariable*>(obj)->cdata =
            MaybeOwned<Variable>::owned(std::move(var));
        // NB: incref is not necessary, because we are "stealing" the previous
        // ownership from the Variable to return it here for the wrap
        return obj;
      }
      Py_INCREF(obj);
      return obj;
    }
    // TODO: a better invariant is that if we tagged, we MUST have a valid
    // PyObject.  That's PyObject preservation
    // (https://github.com/pytorch/pytorch/pull/56017).  Prior to this PR
    // being a thing, the PyObject field will get cleared when all references
    // to the Python object are removed.
    status = c10::impl::PyInterpreterStatus::TAGGED_BY_US;
  } else {
    // Assumption: if a Tensor has been shared across threads, this induces
    // a refcount bump.  Therefore, if the use count 1, we are the sole thread
    // with access to this tensor and no race is possible.
    if (var.use_count() <= 1) {
      status = c10::impl::PyInterpreterStatus::DEFINITELY_UNINITIALIZED;
    } else {
      status = c10::impl::PyInterpreterStatus::MAYBE_UNINITIALIZED;
    }
  }

  if (C10_LIKELY(var.device().type() != c10::kXLA)) {
    return THPVariable_NewWithVar(
      (PyTypeObject*)THPVariableClass, std::move(var), status);
  }

  if (auto clazz = getPythonTensorClass(var.device())) {
      return THPVariable_NewWithVar(
        (PyTypeObject*)clazz, std::move(var), status);
  }

  return THPVariable_NewWithVar(
      (PyTypeObject*)THPVariableClass, std::move(var), status);
}

bool isResurrectable(THPVariable* self) {
  // We want to divide this check into 2 cases.

  // 1. C++ owns PyObject (in this case, self->cdata.unsafeIsBorrowed() is
  // true). You might think that in this case, it is impossible for tp_clear to
  // be called: surely the C++ reference to the PyObject is keeping it live? And
  // you'd be right! In fact, when C++ owns the PyObject, we have an invariant
  // that the refcount on the PyObject should be precisely one (because if you
  // take out another reference to the PyObject, we're supposed to flip the
  // ownership pointer back). In reality, you can violate this invariant
  // temporarily with weak references, so we don't test for it in asserts.

  // 2. PyObject owns C++ (in this case, self->cdata.unsafeIsBorrowed() is
  // false). In this case, tp_clear can get called if the PyObject is referenced
  // from a dead cycle, and nowhere else. But if resurrection did not occur,
  // then the reference to C++ from the PyObject must be the ONLY reference to
  // the C++ object.
  if (self->cdata.unsafeIsBorrowed()) {
    return false;
  }
  auto const& tensor = THPVariable_Unpack(self);
  if (!tensor.defined() || tensor.use_count() <= 1) {
    return false;
  }
  return true;
}

// returns true if successfully rezzed; if so, cancel the
// rest of deallocation
static bool THPVariable_tryResurrect(THPVariable* self) {
  const auto& tensor = THPVariable_Unpack(self);

  if (!isResurrectable(self)) {
    return false;
  }

  // At this point, we are definitely going to resurrect the tensor. So, the
  // tensor better be defined :)
  TORCH_INTERNAL_ASSERT(tensor.defined());

  // There are other C++ owners of the tensor.  Flip ownership
  // so that C++ owns this Python object, and cancel deallocation.
  TORCH_INTERNAL_ASSERT(!tensor.unsafeGetTensorImpl()->owns_pyobj());

  tensor.unsafeGetTensorImpl()->set_owns_pyobj(true);

// Resurrect the Python object.  This is something CPython does
// internally occasionally, see
// https://github.com/python/cpython/blob/b98eba5bc2ffbe7a0ed49d540ebc4f756ae61985/Objects/object.c#L248-L259
// so we just copy the pattern here.  Note that we don't have to worry
// about saving and restoring the refcount (as the quoted code does)
// because we actually DO need to reset the refcount to one here, we
// can't assume that some other code has taken care of it.
// NB: this will overreport _Py_RefTotal but based on inspection of object.c
// there is no way to avoid this
#ifdef Py_TRACE_REFS
  _Py_AddToAllObjects(reinterpret_cast<PyObject *>(self), 1);
#endif
  Py_INCREF(self);

  // Flip THPVariable to be non-owning
  // (near use-after-free miss here: fresh MaybeOwned is created breaking
  // reference on Tensor in struct BEFORE we overwrite the old one)
  self->cdata = MaybeOwned<Variable>::borrowed(tensor);

  // NB: At this point, tensor *could* be dead (e.g., some other C++ thread
  // decrefed it.)  At this point, it is probably waiting on the GIL to
  // deallocate the Python object and will kill self, BUT NOT YET.

  return true;
}


static int THPVariable_clear(THPVariable* self) {
  // Is it OK for an object to still be live after running
  // tp_clear? Yes. When Python is breaking reference cycles, it can't assume
  // that an object will dealloc after it's cleared.  The source code explicitly
  // handles this case:
  // https://github.com/python/cpython/blob/4e661cd69164318c1f871faa476c68a04092ddc4/Modules/gcmodule.c#L1010-L1025

  // Note that we don't need to actually resurrect here. There are 2 cases:
  // 1. The PyObject is not part of a reference cycle. In this case, we don't
  // need to do anything. The GC will move on to try and break the reference
  // cycle on another object, which will eventually trigger tp_dealloc (and thus
  // resurrection).

  // 2. The PyObject is part of a reference cycle. This case should not actually
  // be possible, due to the logic in our tp_traverse (THPVariable_subclass_traverse).

  // In fact, resurrecting here breaks the invariant that "C++ owns Python only
  // when PyObject's refcount would otherwise be 0". Most immediately, as we're
  // merely breaking reference cycles here, there can be other references to the
  // PyObject. *However*, if other objects in the refcycle resurrect, then we
  // will be in a state where the PyObject has multiple Python references, yet
  // C++ owns the PyObject.

  // See https://github.com/pytorch/pytorch/pull/75933 for more discussion.
  if (isResurrectable((THPVariable*)self)) {
    return 0;
  }
  Py_CLEAR(self->backward_hooks);
  const auto& tensor = THPVariable_Unpack(self);
  if (tensor.defined()) {
    // Two situations to consider:
    //    PyObject -owns-> Tensor
    //        unsafeIsBorrowed() is FALSE.  We're obligated to look through
    //        Tensor to break references.  Clearing cdata must induce the
    //        destruction of the C++ Tensor.  If there were other references
    //        to C++ tensor, the Python object would have been resurrected
    //        by flipping the ownership.
    //    Tensor -owns-> PyObject
    //        unsafeIsBorrowed() is TRUE.  We're deallocating the PyObject
    //        because Tensor asked us to (it's already destructing).

    if (!self->cdata.unsafeIsBorrowed()) {
      // TODO: empirically, on OS X this assert appears to be untrue
      // In test_py_tensors_multi_async_call - ProcessGroupRpcTestWithSpawn
      // distributed/rpc/test_process_group_agent.py
      //
      //  libc++abi.dylib: terminating with uncaught exception of type
      //  c10::Error: !tensor.unsafeGetTensorImpl()->owns_pyobj()INTERNAL ASSERT
      //  FAILED at "../torch/csrc/autograd/python_variable.cpp":171, please
      //  report a bug to PyTorch. Exception raised from THPVariable_clear at
      //  ../torch/csrc/autograd/python_variable.cpp:171 (most recent call
      //  first): frame #0: c10::Error::Error(c10::SourceLocation,
      //  std::__1::basic_string<char, std::__1::char_traits<char>,
      //  std::__1::allocator<char> >) + 98 (0x1158a0442 in libc10.dylib) frame
      //  #1: c10::detail::torchCheckFail(char const*, char const*, unsigned
      //  int, char const*) + 205 (0x11589ed3d in libc10.dylib) frame #2:
      //  c10::detail::torchInternalAssertFail(char const*, char const*,
      //  unsigned int, char const*, c10::detail::CompileTimeEmptyString) + 9
      //  (0x1141e3f89 in libtorch_python.dylib) frame #3:
      //  THPVariable_clear(THPVariable*) + 412 (0x1148a547c in
      //  libtorch_python.dylib) frame #4:
      //  THPVariable_subclass_dealloc(_object*) + 453 (0x1148a5035 in
      //  libtorch_python.dylib) frame #5: (anonymous
      //  namespace)::concrete_decref_fn(c10::impl::PyInterpreter const*,
      //  _object*) + 53 (0x1148a5ea5 in libtorch_python.dylib) frame #6:
      //  c10::TensorImpl::release_resources() + 182 (0x11588c4a6 in
      //  libc10.dylib) frame #7:
      //  c10::MaybeOwned<at::Tensor>::operator=(c10::MaybeOwned<at::Tensor>&&)
      //  + 91 (0x11488c11b in libtorch_python.dylib) frame #8:
      //  THPVariable_subclass_dealloc(_object*) + 607 (0x1148a50cf in
      //  libtorch_python.dylib) <omitting python frames> frame #47: start + 1
      //  (0x7fff6ffc7cc9 in libdyld.dylib) frame #48: 0x0 + 4 (0x4 in ???)
      // TORCH_INTERNAL_ASSERT(!tensor.unsafeGetTensorImpl()->owns_pyobj());
      if (auto grad_acc =
              torch::autograd::impl::try_get_grad_accumulator(tensor)) {
        grad_acc->pre_hooks().clear();
      }
    }
  }
  TORCH_INTERNAL_ASSERT(!isResurrectable((THPVariable*)self));
  self->cdata = MaybeOwned<Variable>();
  return 0;
}


PyObject *THPVariable_pynew(PyTypeObject *type, PyObject *args, PyObject *kwargs);

static PyObject* THPVariable_fix_weakref(PyObject* self, PyObject* noargs) {
  const auto& var = THPVariable_Unpack(self);
  THPVariable_Wrap(var);
  Py_RETURN_NONE;
}

// Instantiates a subclass of self with the same data.
static PyObject* THPVariable_as_subclass(PyObject* _self, PyObject* args, PyObject* kwargs) {
  HANDLE_TH_ERRORS
  const auto& self = THPVariable_Unpack(_self);
  static PythonArgParser parser({
    "as_subclass(PyObject* cls)",
  });
  ParsedArgs<1> parsed_args{};
  auto r = parser.parse(_self, args, kwargs, parsed_args);
  PyObject* cls = r.pyobject(0);
  if (!PyType_Check(cls)) {
    throw torch::TypeError("cls must be a type (got %s)", Py_TYPE(cls)->tp_name);
  }
  return THPVariable_NewWithVar(
      (PyTypeObject*)cls,
      self.alias(),
      c10::impl::PyInterpreterStatus::DEFINITELY_UNINITIALIZED);
  END_HANDLE_TH_ERRORS
}

static PyObject* THPVariable_make_subclass(PyObject* _ignored, PyObject* args, PyObject* kwargs) {
  HANDLE_TH_ERRORS
  static PythonArgParser parser({
    "_make_subclass(PyObject* cls, Tensor data, bool require_grad=False, *, c10::string_view? dispatch_sizes_strides_policy=None, bool dispatch_device=False)",
  });
  ParsedArgs<5> parsed_args{};
  auto r = parser.parse(args, kwargs, parsed_args);
  PyObject* cls = r.pyobject(0);
  if (!PyType_Check(cls)) {
    throw torch::TypeError("cls must be a type (got %s)", Py_TYPE(cls)->tp_name);
  }
  auto data =
      r.tensor(1).detach(); // creates a fresh Tensor (DEFINITELY_UNINITIALIZED)
  // We set `data`'s `allow_tensor_metadata_change` to true here, because we want to
  // allow the following use case for backward compatibility:
  //
  // ```python
  // rnn = torch.nn.RNN(100, 100, 2)
  // # The following calls `torch._cudnn_rnn_flatten_weight(rnn._flat_weights, ...)`,
  // # which changes storage of `rnn`'s weights in-place
  // rnn.flatten_parameters()
  // ```
  data.unsafeGetTensorImpl()->set_allow_tensor_metadata_change(true);
  data.set_requires_grad(r.toBool(2));
  const auto sizes_strides_policy = r.stringViewOptional(3);
  if (sizes_strides_policy.has_value()) {
    data.unsafeGetTensorImpl()->set_sizes_strides_policy(
        parseSizesStridesPolicyArgument(*sizes_strides_policy));
  }
  if (r.toBool(4)) {
    data.unsafeGetTensorImpl()->set_custom_device(true);
  }
  return THPVariable_NewWithVar(
      (PyTypeObject*)cls,
      std::move(data),
      c10::impl::PyInterpreterStatus::DEFINITELY_UNINITIALIZED);
  END_HANDLE_TH_ERRORS
}

static PyObject* THPVariable_make_wrapper_subclass(PyObject*, PyObject* args, PyObject* kwargs) {
  HANDLE_TH_ERRORS
  // NB: pin_memory doesn't actually do anything
  // TODO: strides variant?
  static PythonArgParser parser({
      "_make_wrapper_subclass(PyObject* cls, IntArrayRef size, *, IntArrayRef? strides=None, "
      "int64_t? storage_offset=None, MemoryFormat? memory_format=None, ScalarType dtype=None, "
      "Layout layout=torch.strided, Device device=None, bool pin_memory=False, bool requires_grad=False, "
      "c10::string_view? dispatch_sizes_strides_policy=None, bool dispatch_device=False)",
  });
  ParsedArgs<12> parsed_args{};
  auto r = parser.parse(args, kwargs, parsed_args);
  PyObject* cls = r.pyobject(0);

  TORCH_CHECK_TYPE(PyType_Check(cls), "cls must be a type (got ", Py_TYPE(cls)->tp_name, ")");

  // This is an important safety check; without it, the default behavior will be
  // to continue on to the underlying CPU/CUDA kernel advertised by the dispatch
  // key, which will immediately segfault because the data pointer is null.  By
  // forcing users to define __torch_dispatch__ we ensure this does not happen
  // TODO: This check is not complete; because the user can disable torch
  // dispatch and then go again, triggering segfault.  TBH I'm thinking I want
  // to delete this function entirely
  py::object attr = PyObject_FastGetAttrString(cls, "__torch_dispatch__");
  TORCH_CHECK_TYPE(attr.ptr() != nullptr && attr.ptr() != torch::disabled_torch_dispatch_impl()
,
    ((PyTypeObject*)cls)->tp_name, " must define __torch_dispatch__");

  const auto options = TensorOptions()
    .dtype(r.scalartype(5))
    .device(r.device(7))
    .layout(r.layoutOptional(6))
    // NB: long standing issue, requires_grad is not respected here; you
    // have to set it post facto, see https://github.com/pytorch/pytorch/issues/26428
    // .requires_grad(r.toBool(7))
    .pinned_memory(r.toBool(8));

  // don't bother releasing GIL here, as we are not allocating any nontrivial
  // data
  // TODO: for_blob produces non-resizable tensors, we might want this to be
  // resizable (have to define a custom allocator in that case)
  auto data = at::for_blob(nullptr, r.intlist(1))
        .strides(r.intlistOptional(2))
        .storage_offset(r.toInt64Optional(3))
        .context(nullptr, [](void *ctx) {})
        .target_device(options.device())  // TODO: this shouldn't be necessary if it came from options
        .options(options)
        .make_tensor();
  data.set_requires_grad(r.toBool(9));

  const auto sizes_strides_policy = r.stringViewOptional(10);
  if (sizes_strides_policy.has_value()) {
    data.unsafeGetTensorImpl()->set_sizes_strides_policy(
        parseSizesStridesPolicyArgument(*sizes_strides_policy));
  }
  if (r.toBool(11)) {
    data.unsafeGetTensorImpl()->set_custom_device(true);
  }

  return THPVariable_NewWithVar(
      (PyTypeObject*)cls,
      std::move(data),
      c10::impl::PyInterpreterStatus::DEFINITELY_UNINITIALIZED);
  END_HANDLE_TH_ERRORS
}

typedef PyObject *(*getter)(PyObject *, void *);
typedef int (*setter)(PyObject *, PyObject *, void *);

PyObject *THPVariable_get_python_dispatch(THPVariable *self, void *unused)
{
  HANDLE_TH_ERRORS
  const auto& var = THPVariable_Unpack(self);
  return torch::autograd::utils::wrap(var.unsafeGetTensorImpl()->is_python_dispatch());
  END_HANDLE_TH_ERRORS
}

PyObject *THPVariable_get_T(THPVariable *self, void *unused)
{
  HANDLE_TH_ERRORS
  if (check_has_torch_function((PyObject *)self)) {
    return handle_torch_function_getter(self, "T");
  }
  const auto& var = THPVariable_Unpack(self);
  return THPVariable_Wrap(var.numpy_T());
  END_HANDLE_TH_ERRORS
}

PyObject *THPVariable_get_H(THPVariable *self, void *unused)
{
  HANDLE_TH_ERRORS
  if (check_has_torch_function((PyObject *)self)) {
    return handle_torch_function_getter(self, "H");
  }
  const auto& var = THPVariable_Unpack(self);
  return THPVariable_Wrap(var.matrix_H());
  END_HANDLE_TH_ERRORS
}

PyObject *THPVariable_get_mT(THPVariable *self, void *unused)
{
  HANDLE_TH_ERRORS
  if (check_has_torch_function((PyObject *)self)) {
    return handle_torch_function_getter(self, "mT");
  }
  const auto& var = THPVariable_Unpack(self);
  return THPVariable_Wrap(var.mT());
  END_HANDLE_TH_ERRORS
}

PyObject *THPVariable_get_mH(THPVariable *self, void *unused)
{
  HANDLE_TH_ERRORS
  if (check_has_torch_function((PyObject *)self)) {
    return handle_torch_function_getter(self, "mH");
  }
  const auto& var = THPVariable_Unpack(self);
  return THPVariable_Wrap(var.mH());
  END_HANDLE_TH_ERRORS
}

PyObject *THPVariable_get_cdata(THPVariable *self, void *unused)
{
  HANDLE_TH_ERRORS
  if (check_has_torch_function((PyObject *)self)) {
    return handle_torch_function_getter(self, "_cdata");
  }
  const auto& var = THPVariable_Unpack(self);
  return PyLong_FromVoidPtr(var.unsafeGetTensorImpl());
  END_HANDLE_TH_ERRORS
}

PyObject *THPVariable_get_version(THPVariable *self, void *unused)
{
  HANDLE_TH_ERRORS
  if (check_has_torch_function((PyObject *)self)) {
    return handle_torch_function_getter(self, "_version");
  }
  const auto& var = THPVariable_Unpack(self);
  return PyInt_FromLong(var._version());
  END_HANDLE_TH_ERRORS
}

PyObject *THPVariable_get_grad_fn(THPVariable *self, void *unused)
{
  HANDLE_TH_ERRORS
  if (check_has_torch_function((PyObject *)self)) {
    return handle_torch_function_getter(self, "grad_fn");
  }
  const auto& var = THPVariable_Unpack(self);
  if (!var.grad_fn()) {
    Py_RETURN_NONE;
  }
  return functionToPyObject(var.grad_fn());
  END_HANDLE_TH_ERRORS
}

static int THPVariable_set_grad_fn(THPVariable *self, PyObject *obj, void *unused)
{
  HANDLE_TH_ERRORS
  if (check_has_torch_function((PyObject *)self)) {
    return handle_torch_function_setter(self, "_grad_fn", obj);
  }
  THPUtils_assertRet(-1, obj, "Deletion of _grad_fn not allowed. Detach tensor instead!");
  THPUtils_assertRet(-1, obj == Py_None, "_grad_fn can be only set to None");
  THPVariable_Unpack(self).detach_();
  return 0;
  END_HANDLE_TH_ERRORS_RET(-1)
}

static PyObject *THPVariable_is_leaf(THPVariable *self, void *unused)
{
  HANDLE_TH_ERRORS
  if (check_has_torch_function((PyObject *)self)) {
    return handle_torch_function_getter(self, "is_leaf");
  }
  return PyBool_FromLong(!THPVariable_Unpack(self).grad_fn());
  END_HANDLE_TH_ERRORS
}

static PyObject * THPVariable_get_data(THPVariable *self, void *unused)
{
  HANDLE_TH_ERRORS
  if (check_has_torch_function((PyObject *)self)) {
    return handle_torch_function_getter(self, "data");
  }
  const auto& var = THPVariable_Unpack(self).variable_data();
  return THPVariable_Wrap(var);
  END_HANDLE_TH_ERRORS
}

int THPVariable_set_data(THPVariable *self, PyObject *data, void *unused)
{
  HANDLE_TH_ERRORS
  if (check_has_torch_function((PyObject *)self)) {
    return handle_torch_function_setter(self, "data", data);
  }
  THPUtils_assertRet(-1, data, "Deleting tensor data is not allowed. Delete tensor instead!");
  if (!THPVariable_Check(data)) {
    throw torch::TypeError("Variable data has to be a tensor, but got %s", Py_TYPE(data)->tp_name);
  }

  THPVariable_Unpack(self).set_data(THPVariable_Unpack(data));
  return 0;
  END_HANDLE_TH_ERRORS_RET(-1)
}

PyObject *THPVariable_get_grad(THPVariable *self, void *unused)
{
  HANDLE_TH_ERRORS
  if (check_has_torch_function((PyObject *)self)) {
    return handle_torch_function_getter(self, "grad");
  }
  return THPVariable_Wrap(THPVariable_Unpack(self).grad());
  END_HANDLE_TH_ERRORS
}

int THPVariable_set_grad(THPVariable *self, PyObject *py_grad, void *unused)
{
  HANDLE_TH_ERRORS
  if (check_has_torch_function((PyObject *)self)) {
    return handle_torch_function_setter(self, "grad", py_grad);
  }
  const auto& var = THPVariable_Unpack(self);
  if (!py_grad || py_grad == Py_None) {
    var.mutable_grad().reset();
    return 0;
  }

  TORCH_CHECK_TYPE(THPVariable_Check(py_grad),
      "assigned grad expected to be a Tensor or None but got grad of type", THPUtils_typename(py_grad));
  THPUtils_assertRet(-1, self != (THPVariable*)py_grad,
      "can't assign Variable as its own grad");

  const auto& grad = THPVariable_Unpack(py_grad);
  bool gradIsSparse = (var.dtype() == grad.dtype() &&
                       var.device().type() == grad.device().type() &&
                       grad.layout() == kSparse);
  THPUtils_assertRet(-1, grad.options().type_equal(var.options()) || gradIsSparse,
      "assigned grad has data of a different type");
  if (var.is_cuda()) {
    THPUtils_assertRet(-1, grad.get_device() == var.get_device(),
        "assigned grad has data located on a different device");
  }
  THPUtils_assertRet(-1, grad.sizes().equals(var.sizes()),
      "assigned grad has data of a different size");

  var.mutable_grad() = grad;
  return 0;
  END_HANDLE_TH_ERRORS_RET(-1)
}

PyObject *THPVariable_get_volatile(THPVariable *self, void *unused)
{
  HANDLE_TH_ERRORS
  if (check_has_torch_function((PyObject *)self)) {
    return handle_torch_function_getter(self, "volatile");
  }
  const char* msg = "volatile was removed (Variable.volatile is always False)";
  auto r = PyErr_WarnEx(PyExc_UserWarning, msg, 1);
  if (r != 0) throw python_error();
  Py_RETURN_FALSE;
  END_HANDLE_TH_ERRORS
}

int THPVariable_set_volatile(THPVariable *self, PyObject *obj, void *unused)
{
  HANDLE_TH_ERRORS
  if (check_has_torch_function((PyObject *)self)) {
    return handle_torch_function_setter(self, "volatile", obj);
  }
  auto r = PyErr_WarnEx(PyExc_UserWarning, VOLATILE_WARNING, 1);
  if (r != 0) throw python_error();
  return 0;
  END_HANDLE_TH_ERRORS_RET(-1)
}

PyObject *THPVariable_get_output_nr(THPVariable *self, void *unused)
{
  HANDLE_TH_ERRORS
  if (check_has_torch_function((PyObject *)self)) {
    return handle_torch_function_getter(self, "output_nr");
  }
  const auto output_nr = static_cast<long>(THPVariable_Unpack(self).output_nr());
  return PyInt_FromLong(output_nr);
  END_HANDLE_TH_ERRORS
}

PyObject *THPVariable_get_requires_grad(THPVariable *self, void *unused)
{
  HANDLE_TH_ERRORS
  if (check_has_torch_function((PyObject *)self)) {
    return handle_torch_function_getter(self, "requires_grad");
  }
  if(THPVariable_Unpack(self).requires_grad()) {
    Py_RETURN_TRUE;
  } else {
    Py_RETURN_FALSE;
  }
  END_HANDLE_TH_ERRORS
}

PyObject *THPVariable_retains_grad(THPVariable *self, void *unused)
{
  HANDLE_TH_ERRORS
  if (check_has_torch_function((PyObject *)self)) {
    return handle_torch_function_getter(self, "retains_grad");
  }
  if(THPVariable_Unpack(self).retains_grad()) {
    Py_RETURN_TRUE;
  } else {
    Py_RETURN_FALSE;
  }
  END_HANDLE_TH_ERRORS
}

PyObject *THPVariable_get_ndim(THPVariable *self, void *unused)
{
  HANDLE_TH_ERRORS
  if (check_has_torch_function((PyObject *)self)) {
    return handle_torch_function_getter(self, "ndim");
  }
  return PyInt_FromLong(THPVariable_Unpack(self).dim());
  END_HANDLE_TH_ERRORS
}

PyObject *THPVariable_get_names(PyObject *self, void *unused)
{
  HANDLE_TH_ERRORS
  if (check_has_torch_function(self)) {
    return handle_torch_function_getter((THPVariable*)self, "names");
  }
  // The long-term plan is to return a list of (python) torch.Dimname.
  // However, for now, return a list of string.
  const auto& tensor = THPVariable_Unpack(self);
  size_t size = tensor.dim();
  THPObjectPtr tuple(PyTuple_New(size));
  if (!tuple) throw python_error();

  const auto dimnames = tensor.names();
  for (const auto i : c10::irange(size)) {
    // NOLINTNEXTLINE(cppcoreguidelines-init-variables)
    PyObject* str;
    if (dimnames[i].type() == at::NameType::WILDCARD) {
      // PyTuple_SET_ITEM steals a reference to the object. When the tuple is
      // deallocated, it'll decrement the refcount on Py_None, which is bad.
      // To avoid this, we "create" a new reference to Py_None by increasing
      // the refcount.
      // Sources:
      // - https://docs.python.org/3/c-api/tuple.html#c.PyTuple_SetItem
      // - https://stackoverflow.com/questions/16400600/how-to-return-a-tuple-containing-a-none-value-from-the-c-api
      Py_INCREF(Py_None);
      str = Py_None;
    } else {
      str = THPUtils_packString(dimnames[i].symbol().toUnqualString());
      if (!str) throw python_error();
    }
    PyTuple_SET_ITEM(tuple.get(), i, str);
  }
  return tuple.release();
  END_HANDLE_TH_ERRORS
}

int THPVariable_set_names(PyObject *self, PyObject *names, void *unused) {
  HANDLE_TH_ERRORS
  if (check_has_torch_function(self)) {
    return handle_torch_function_setter((THPVariable*)self, "names", names);
  }
  const auto& var = THPVariable_Unpack(self);
  if (names == Py_None) {
    at::internal_set_names_inplace(var, at::nullopt);
  } else {
    THPUtils_assertRet(-1,
        THPUtils_checkDimnameList(names),
        "names must either be None or a tuple of dim names");
    at::internal_set_names_inplace(var, torch::parseDimnameList(names));
  }
  return 0;
  END_HANDLE_TH_ERRORS_RET(-1)
}

int THPVariable_set_requires_grad(THPVariable *self, PyObject *obj, void *unused)
{
  HANDLE_TH_ERRORS
  if (check_has_torch_function((PyObject *)self)) {
    return handle_torch_function_setter(self, "requires_grad", obj);
  }
  THPUtils_assertRet(-1, obj && PyBool_Check(obj), "requires_grad must be a bool");
  const auto& var = THPVariable_Unpack(self);
  auto requires_grad = (obj == Py_True);
  if (!var.is_leaf()) {
    THPUtils_setError(autograd::utils::requires_grad_leaf_error(obj == Py_True).c_str());
    return -1;
  }
  if (requires_grad && !isDifferentiableType(at::typeMetaToScalarType((var.dtype())))) {
    THPUtils_setError("only Tensors of floating point and complex dtype can require gradients");
    return -1;
  }
  var.set_requires_grad(requires_grad);
  return 0;
  END_HANDLE_TH_ERRORS_RET(-1)
}

PyObject *THPVariable_get_name(THPVariable* self, void *unused)
{
  if (check_has_torch_function((PyObject *)self)) {
    HANDLE_TH_ERRORS
    return handle_torch_function_getter(self, "name");
    END_HANDLE_TH_ERRORS
  }
  const auto& tensor = THPVariable_Unpack(self);
  if (tensor.name() == "")
    Py_RETURN_NONE;
  return THPUtils_packString(tensor.name().c_str());
}

PyObject *THPVariable_get_backwards_hooks(THPVariable *self, void *unused)
{
  HANDLE_TH_ERRORS
  if (check_has_torch_function((PyObject *)self)) {
    return handle_torch_function_getter(self, "_backward_hooks");
  }
  if (self->backward_hooks) {
    Py_INCREF(self->backward_hooks);
    return self->backward_hooks;
  }
  Py_RETURN_NONE;
  END_HANDLE_TH_ERRORS
}

int THPVariable_set_backwards_hooks(THPVariable *self, PyObject *obj, void *unused)
{
  HANDLE_TH_ERRORS
  if (check_has_torch_function((PyObject *)self)) {
    return handle_torch_function_setter(self, "_backward_hooks", obj);
  }
  THPUtils_assertRet(-1, obj, "Deletion of _backwards_hooks not allowed!");
  if (obj == Py_None) {
    obj = nullptr;
  }
  Py_XINCREF(obj);
  Py_XDECREF(self->backward_hooks);
  self->backward_hooks = obj;
  const auto& tensor = THPVariable_Unpack(self);
  torch::autograd::impl::clear_hooks(tensor);
  if (obj) {
    torch::autograd::impl::add_hook(tensor, std::make_shared<PyFunctionPreHook>(obj, 0));
  }
  return 0;
  END_HANDLE_TH_ERRORS_RET(-1)
}

PyObject *THPVariable_get_base(THPVariable *self, void *unused)
{
  HANDLE_TH_ERRORS
  if (check_has_torch_function((PyObject *)self)) {
    return handle_torch_function_getter(self, "_base");
  }
  const auto& tensor = THPVariable_Unpack(self);
  if (tensor.is_view()) {
    return THPVariable_Wrap(tensor._base());
  }
  Py_RETURN_NONE;
  END_HANDLE_TH_ERRORS
}

#ifndef USE_DEPLOY
// This code is only used for asserts, so it is OK to skip it entirely from
// deploy interpreters (in which case we will just skip the safety check).  For
// a more precise check, it would be necessary to test that we are not holding
// the GIL for *all* active torch deploy interpreters.  There is not really any
// reason to do this.
struct ConcretePythonGILHooks : public c10::impl::PythonGILHooks {
  bool check_python_gil() const override {
    return Py_IsInitialized() && PyGILState_Check();
  };
};
// During process destruction, python_gil_hooks will get destructed, making
// further virtual calls on the object invalid.  By the ordering of declarations
// in this file, the registerer will get destructed first, removing the
// externally visible reference to the object.  Assuming at this point in time,
// there aren't other threads racing to read out the hooks, subsequent calls
// into GIL hooks will hit a nullptr and gracefully no-op the asserts (as
// desired, since at process shutdown time the Python interpreter is definitely
// dead).
//
// An alternative way to reduce the risk of python_gil_hooks going prematurely
// dead would be to leak it at destruction time.  I didn't do that because
// it's annoying to write the Registerer class for this case.
ConcretePythonGILHooks python_gil_hooks;
static c10::impl::PythonGILHooksRegisterer python_gil_hooks_registerer(&python_gil_hooks);
#endif

PyObject *THPVariable_get_shape(THPVariable *self, void *unused)
{
  HANDLE_TH_ERRORS
  if (check_has_torch_function((PyObject *)self)) {
    return handle_torch_function_getter(self, "shape");
  }
  return THPSize_New(THPVariable_Unpack(self));
  END_HANDLE_TH_ERRORS
}

PyObject *THPVariable_is_cpu(THPVariable *self, void *unused)
{
  HANDLE_TH_ERRORS
  if (check_has_torch_function((PyObject *)self)) {
    return handle_torch_function_getter(self, "is_cpu");
  }
  auto& self_ = THPVariable_Unpack(self);
  return torch::autograd::utils::wrap(self_.is_cpu());
  END_HANDLE_TH_ERRORS
}

PyObject *THPVariable_is_cuda(THPVariable *self, void *unused)
{
  HANDLE_TH_ERRORS
  if (check_has_torch_function((PyObject *)self)) {
    return handle_torch_function_getter(self, "is_cuda");
  }
  auto& self_ = THPVariable_Unpack(self);
  return torch::autograd::utils::wrap(self_.is_cuda());
  END_HANDLE_TH_ERRORS
}

PyObject* THPVariable_is_ipu(THPVariable* self, void* unused) {
  HANDLE_TH_ERRORS
  if (check_has_torch_function((PyObject*)self)) {
    return handle_torch_function_getter(self, "is_ipu");
  }
  auto& self_ = THPVariable_Unpack(self);
  return torch::autograd::utils::wrap(self_.is_ipu());
  END_HANDLE_TH_ERRORS
}

PyObject* THPVariable_is_xpu(THPVariable* self, void* unused) {
  HANDLE_TH_ERRORS
  if (check_has_torch_function((PyObject*)self)) {
    return handle_torch_function_getter(self, "is_xpu");
  }
  auto& self_ = THPVariable_Unpack(self);
  return torch::autograd::utils::wrap(self_.is_xpu());
  END_HANDLE_TH_ERRORS
}

PyObject *THPVariable_is_sparse(THPVariable *self, void *unused)
{
  HANDLE_TH_ERRORS
  if (check_has_torch_function((PyObject *)self)) {
    return handle_torch_function_getter(self, "is_sparse");
  }
  auto& self_ = THPVariable_Unpack(self);
  return torch::autograd::utils::wrap(self_.is_sparse());
  END_HANDLE_TH_ERRORS
}

PyObject *THPVariable_is_sparse_csr(THPVariable *self, void *unused)
{
  HANDLE_TH_ERRORS
  if (check_has_torch_function((PyObject *)self)) {
    return handle_torch_function_getter(self, "is_sparse_csr");
  }
  auto& self_ = THPVariable_Unpack(self);
  return torch::autograd::utils::wrap(self_.is_sparse_csr());
  END_HANDLE_TH_ERRORS
}

PyObject *THPVariable_is_mkldnn(THPVariable *self, void *unused)
{
  HANDLE_TH_ERRORS
  if (check_has_torch_function((PyObject *)self)) {
    return handle_torch_function_getter(self, "is_mkldnn");
  }
  auto& self_ = THPVariable_Unpack(self);
  return torch::autograd::utils::wrap(self_.is_mkldnn());
  END_HANDLE_TH_ERRORS
}

PyObject *THPVariable_is_mps(THPVariable *self, void *unused)
{
  HANDLE_TH_ERRORS
  if (check_has_torch_function((PyObject *)self)) {
    return handle_torch_function_getter(self, "is_mps");
  }
  auto& self_ = THPVariable_Unpack(self);
  return torch::autograd::utils::wrap(self_.is_mps());
  END_HANDLE_TH_ERRORS
}

PyObject *THPVariable_is_ort(THPVariable *self, void *unused)
{
  HANDLE_TH_ERRORS
  if (check_has_torch_function((PyObject *)self)) {
    return handle_torch_function_getter(self, "is_ort");
  }
  auto& self_ = THPVariable_Unpack(self);
  return torch::autograd::utils::wrap(self_.is_ort());
  END_HANDLE_TH_ERRORS
}

PyObject *THPVariable_is_vulkan(THPVariable *self, void *unused)
{
  HANDLE_TH_ERRORS
  if (check_has_torch_function((PyObject *)self)) {
    return handle_torch_function_getter(self, "is_vulkan");
  }
  auto& self_ = THPVariable_Unpack(self);
  return torch::autograd::utils::wrap(self_.is_vulkan());
  END_HANDLE_TH_ERRORS
}

PyObject *THPVariable_is_quantized(THPVariable *self, void *unused)
{
  HANDLE_TH_ERRORS
  if (check_has_torch_function((PyObject *)self)) {
    return handle_torch_function_getter(self, "is_quantized");
  }
  auto& self_ = THPVariable_Unpack(self);
  return torch::autograd::utils::wrap(self_.is_quantized());
  END_HANDLE_TH_ERRORS
}

PyObject *THPVariable_is_meta(THPVariable *self, void *unused)
{
  HANDLE_TH_ERRORS
  if (check_has_torch_function((PyObject *)self)) {
    return handle_torch_function_getter(self, "is_meta");
  }
  auto& self_ = THPVariable_Unpack(self);
  return torch::autograd::utils::wrap(self_.is_meta());
  END_HANDLE_TH_ERRORS
}

PyObject *THPVariable_is_complex(THPVariable *self, void *unused)
{
  HANDLE_TH_ERRORS
  if (check_has_torch_function((PyObject *)self)) {
    return handle_torch_function_getter(self, "is_complex");
  }
  auto& self_ = THPVariable_Unpack(self);
  return torch::autograd::utils::wrap(self_.is_complex());
  END_HANDLE_TH_ERRORS
}

PyObject *THPVariable_is_nested(THPVariable *self, void *unused)
{
  HANDLE_TH_ERRORS
  if (check_has_torch_function((PyObject *)self)) {
    return handle_torch_function_getter(self, "is_nested");
  }
  auto& self_ = THPVariable_Unpack(self);
  return torch::autograd::utils::wrap(self_.is_nested());
  END_HANDLE_TH_ERRORS
}

static PyObject *THPVariable_dtype(THPVariable *self, void *unused)
{
  HANDLE_TH_ERRORS
  if (check_has_torch_function((PyObject *)self)) {
    return handle_torch_function_getter(self, "dtype");
  }
  auto& self_ = THPVariable_Unpack(self);
  return torch::autograd::utils::wrap(torch::getTHPDtype(self_.scalar_type()));
  END_HANDLE_TH_ERRORS
}

static PyObject * THPVariable_layout(THPVariable* self, void *unused) {
  HANDLE_TH_ERRORS
  if (check_has_torch_function((PyObject *)self)) {
    return handle_torch_function_getter(self, "layout");
  }
  auto& self_ = THPVariable_Unpack(self);
  return torch::autograd::utils::wrap(torch::getTHPLayout(self_.layout()));
  END_HANDLE_TH_ERRORS
}

static PyObject * THPVariable_device(THPVariable* self, void *unused) {
  HANDLE_TH_ERRORS
  if (check_has_torch_function((PyObject *)self)) {
    return handle_torch_function_getter(self, "device");
  }
  return THPDevice_New(THPVariable_Unpack(self).device());
  END_HANDLE_TH_ERRORS
}

PyObject *THPVariable_get_real(THPVariable* self, void *unused)
{
  HANDLE_TH_ERRORS
  if (check_has_torch_function((PyObject *)self)) {
    return handle_torch_function_getter(self, "real");
  }
  auto& self_ = THPVariable_Unpack(self);
  auto real = at::real(self_);
  return THPVariable_Wrap(real);
  END_HANDLE_TH_ERRORS
}

PyObject *THPVariable_get_imag(THPVariable* self, void *unused)
{
  HANDLE_TH_ERRORS
  if (check_has_torch_function((PyObject *)self)) {
    return handle_torch_function_getter(self, "imag");
  }
  auto& self_ = THPVariable_Unpack(self);
  auto imag = at::imag(self_);
  return THPVariable_Wrap(imag);
  END_HANDLE_TH_ERRORS
}

int THPVariable_set_real(PyObject* self, PyObject* real, void *unused)
{
  HANDLE_TH_ERRORS
  auto& self_ = THPVariable_Unpack(self);
  auto self_real = at::real(self_);
  auto real_ = valueToTensor(self_real.options(), real, self_real.device());
  {
    pybind11::gil_scoped_release no_gil;
    self_real.copy_(real_);
    return 0;
  }
  END_HANDLE_TH_ERRORS_RET(-1)
}

int THPVariable_set_imag(PyObject* self, PyObject* imag, void *unused)
{
  HANDLE_TH_ERRORS
  auto& self_ = THPVariable_Unpack(self);
  auto self_imag = at::imag(self_);
  auto imag_ = valueToTensor(self_imag.options(), imag, self_imag.device());
  {
    pybind11::gil_scoped_release no_gil;
    self_imag.copy_(imag_);
    return 0;
  }
  END_HANDLE_TH_ERRORS_RET(-1)
}

// properties are registered here because we are currently only able to bind them
// manually. TODO: make declarable in native_functions
// NOLINTNEXTLINE(modernize-avoid-c-arrays,cppcoreguidelines-avoid-c-arrays,cppcoreguidelines-avoid-non-const-global-variables)
static struct PyGetSetDef THPVariable_properties[] = {
  {"_python_dispatch", (getter)THPVariable_get_python_dispatch, nullptr, nullptr, nullptr},
  {"T", (getter)THPVariable_get_T, nullptr, nullptr, nullptr},
  {"H", (getter)THPVariable_get_H, nullptr, nullptr, nullptr},
  {"mT", (getter)THPVariable_get_mT, nullptr, nullptr, nullptr},
  {"mH", (getter)THPVariable_get_mH, nullptr, nullptr, nullptr},
  {"_cdata", (getter)THPVariable_get_cdata, nullptr, nullptr, nullptr},
  {"_version", (getter)THPVariable_get_version, nullptr, nullptr, nullptr},
  {"grad_fn", (getter)THPVariable_get_grad_fn, nullptr, nullptr, nullptr},
  {"_grad_fn", (getter)THPVariable_get_grad_fn, (setter)THPVariable_set_grad_fn, nullptr, nullptr},
  {"is_leaf", (getter)THPVariable_is_leaf, nullptr, nullptr, nullptr},
  {"retains_grad", (getter)THPVariable_retains_grad, nullptr, nullptr, nullptr},
  {"data", (getter)THPVariable_get_data, (setter)THPVariable_set_data, nullptr, nullptr},
  {"_grad", (getter)THPVariable_get_grad, (setter)THPVariable_set_grad, nullptr, nullptr}, // Allows the python class to override .grad
  {"grad", (getter)THPVariable_get_grad, (setter)THPVariable_set_grad, nullptr, nullptr},
  {"_base", (getter)THPVariable_get_base, nullptr, nullptr, nullptr},
  {"volatile", (getter)THPVariable_get_volatile, (setter)THPVariable_set_volatile, nullptr, nullptr},
  {"output_nr", (getter)THPVariable_get_output_nr, nullptr, nullptr, nullptr},
  {"requires_grad", (getter)THPVariable_get_requires_grad, (setter)THPVariable_set_requires_grad, nullptr, nullptr},
  {"_backward_hooks", (getter)THPVariable_get_backwards_hooks, (setter)THPVariable_set_backwards_hooks, nullptr, nullptr},
  {"name", (getter)THPVariable_get_name, nullptr, nullptr, nullptr},
  {"shape", (getter)THPVariable_get_shape, nullptr, nullptr, nullptr},
  {"is_cuda", (getter)THPVariable_is_cuda, nullptr, nullptr, nullptr},
  {"is_cpu", (getter)THPVariable_is_cpu, nullptr, nullptr, nullptr},
  {"is_xpu", (getter)THPVariable_is_xpu, nullptr, nullptr, nullptr},
  {"is_ipu", (getter)THPVariable_is_ipu, nullptr, nullptr, nullptr},
  {"is_sparse", (getter)THPVariable_is_sparse, nullptr, nullptr, nullptr},
  {"is_sparse_csr", (getter)THPVariable_is_sparse_csr, nullptr, nullptr, nullptr},
  {"is_mkldnn", (getter)THPVariable_is_mkldnn, nullptr, nullptr, nullptr},
  {"is_mps", (getter)THPVariable_is_mps, nullptr, nullptr, nullptr},
  {"is_ort", (getter)THPVariable_is_ort, nullptr, nullptr, nullptr},
  {"is_vulkan", (getter)THPVariable_is_vulkan, nullptr, nullptr, nullptr},
  {"is_complex", (getter)THPVariable_is_complex, nullptr, nullptr, nullptr},
  {"is_quantized", (getter)THPVariable_is_quantized, nullptr, nullptr, nullptr},
  {"is_meta", (getter)THPVariable_is_meta, nullptr, nullptr, nullptr},
  {"is_nested", (getter)THPVariable_is_nested, nullptr, nullptr, nullptr},
  {"dtype", (getter)THPVariable_dtype, nullptr, nullptr, nullptr},
  {"layout", (getter)THPVariable_layout, nullptr, nullptr, nullptr},
  {"device", (getter)THPVariable_device, nullptr, nullptr, nullptr},
  {"ndim", (getter)THPVariable_get_ndim, nullptr, nullptr, nullptr},
  {"names", (getter)THPVariable_get_names, (setter)THPVariable_set_names, nullptr, nullptr},
  {"real", (getter)THPVariable_get_real, (setter)THPVariable_set_real, nullptr, nullptr},
  {"imag", (getter)THPVariable_get_imag, (setter)THPVariable_set_imag, nullptr, nullptr},
  {nullptr}
};

static PyMappingMethods THPVariable_as_mapping = {
  THPVariable_length,
  THPVariable_getitem,
  THPVariable_setitem,
};

// NOLINTNEXTLINE(modernize-avoid-c-arrays,cppcoreguidelines-avoid-c-arrays,cppcoreguidelines-avoid-non-const-global-variables)
static PyMethodDef extra_methods[] = {
  {"as_subclass", castPyCFunctionWithKeywords(THPVariable_as_subclass),
    METH_VARARGS | METH_KEYWORDS, nullptr},
  {"_make_subclass", castPyCFunctionWithKeywords(THPVariable_make_subclass),
    METH_STATIC | METH_VARARGS | METH_KEYWORDS, nullptr},
  {"_make_wrapper_subclass", castPyCFunctionWithKeywords(THPVariable_make_wrapper_subclass),
    METH_STATIC | METH_VARARGS | METH_KEYWORDS, nullptr},
  {"_fix_weakref", THPVariable_fix_weakref,
    METH_NOARGS, nullptr},
  {nullptr}
};

/* From https://github.com/python/cpython/blob/v3.7.0/Modules/xxsubtype.c
   If compiled as a shared library instead, some compilers don't allow addresses
   of Python objects defined in other libraries to be used in static
   initializers here.  The DEFERRED_ADDRESS macro is used to tag the slots where
   such addresses appear; the module init function must fill in the tagged slots
   at runtime.  The argument is for documentation -- the macro ignores it.
*/
#define DEFERRED_ADDRESS(ADDR) nullptr

struct THPVariableMeta {
  PyHeapTypeObject base;
};

int THPVariableMetaType_init(PyObject *cls, PyObject *args, PyObject *kwargs);

PyTypeObject THPVariableMetaType = {
  PyVarObject_HEAD_INIT(DEFERRED_ADDRESS(&PyType_Type), 0)
  "torch._C._TensorMeta",                      /* tp_name */
  sizeof(THPVariableMeta),                     /* tp_basicsize */
  0,                                           /* tp_itemsize */
  nullptr,                                     /* tp_dealloc */
  0,                                           /* tp_vectorcall_offset */
  nullptr,                                     /* tp_getattr */
  nullptr,                                     /* tp_setattr */
  nullptr,                                     /* tp_reserved */
  nullptr,                                     /* tp_repr */
  nullptr,                                     /* tp_as_number */
  nullptr,                                     /* tp_as_sequence */
  nullptr,                                     /* tp_as_mapping */
  nullptr,                                     /* tp_hash  */
  nullptr,                                     /* tp_call */
  nullptr,                                     /* tp_str */
  nullptr,                                     /* tp_getattro */
  nullptr,                                     /* tp_setattro */
  nullptr,                                     /* tp_as_buffer */
  Py_TPFLAGS_DEFAULT | Py_TPFLAGS_BASETYPE,    /* tp_flags */
  nullptr,                                     /* tp_doc */
  nullptr,                                     /* tp_traverse */
  nullptr,                                     /* tp_clear */
  nullptr,                                     /* tp_richcompare */
  0,                                           /* tp_weaklistoffset */
  nullptr,                                     /* tp_iter */
  nullptr,                                     /* tp_iternext */
  nullptr,                                     /* tp_methods */
  nullptr,                                     /* tp_members */
  nullptr,                                     /* tp_getset */
  DEFERRED_ADDRESS(&PyType_Type),              /* tp_base */
  nullptr,                                     /* tp_dict */
  nullptr,                                     /* tp_descr_get */
  nullptr,                                     /* tp_descr_set */
  0,                                           /* tp_dictoffset */
  THPVariableMetaType_init,                    /* tp_init */
  nullptr,                                     /* tp_alloc */
  nullptr,                                     /* tp_new */
};

PyTypeObject THPVariableType = {
    PyVarObject_HEAD_INIT(
        &THPVariableMetaType,
        0) "torch._C._TensorBase", /* tp_name */
    sizeof(THPVariable), /* tp_basicsize */
    0, /* tp_itemsize */
    // This is unspecified, because it is illegal to create a THPVariableType
    // directly.  Subclasses will have their tp_dealloc set appropriately
    // by the metaclass
    nullptr, /* tp_dealloc */
    0, /* tp_vectorcall_offset */
    nullptr, /* tp_getattr */
    nullptr, /* tp_setattr */
    nullptr, /* tp_reserved */
    nullptr, /* tp_repr */
    nullptr, /* tp_as_number */
    nullptr, /* tp_as_sequence */
    &THPVariable_as_mapping, /* tp_as_mapping */
    nullptr, /* tp_hash  */
    nullptr, /* tp_call */
    nullptr, /* tp_str */
    nullptr, /* tp_getattro */
    nullptr, /* tp_setattro */
    nullptr, /* tp_as_buffer */
    Py_TPFLAGS_DEFAULT | Py_TPFLAGS_BASETYPE |
        Py_TPFLAGS_HAVE_GC, /* tp_flags */
    nullptr, /* tp_doc */
    // Also set by metaclass
    nullptr, /* tp_traverse */
    (inquiry)THPVariable_clear, /* tp_clear */
    nullptr, /* tp_richcompare */
    0, /* tp_weaklistoffset */
    nullptr, /* tp_iter */
    nullptr, /* tp_iternext */
    nullptr, /* tp_methods */
    nullptr, /* tp_members */
    THPVariable_properties, /* tp_getset */
    nullptr, /* tp_base */
    nullptr, /* tp_dict */
    nullptr, /* tp_descr_get */
    nullptr, /* tp_descr_set */
    0, /* tp_dictoffset */
    nullptr, /* tp_init */
    nullptr, /* tp_alloc */
    // Although new is provided here, it is illegal to call this with cls ==
    // THPVariableMeta.  Instead, subclass it first and then construct it
    THPVariable_pynew, /* tp_new */
};

PyObject *THPVariable_pynew(PyTypeObject *type, PyObject *args, PyObject *kwargs)
{
  HANDLE_TH_ERRORS
  TORCH_CHECK(type != &THPVariableType, "Cannot directly construct _TensorBase; subclass it and then construct that");
  jit::tracer::warn("torch.Tensor", jit::tracer::WARN_CONSTRUCTOR);
  auto tensor = torch::utils::base_tensor_ctor(args, kwargs);
  // WARNING: tensor is NOT guaranteed to be a fresh tensor; e.g., if it was
  // given a raw pointer that will refcount bump
  return THPVariable_NewWithVar(
      type,
      std::move(tensor),
      c10::impl::PyInterpreterStatus::MAYBE_UNINITIALIZED);
  END_HANDLE_TH_ERRORS
}

static void clear_slots(PyTypeObject* type, PyObject* self) {
  // NOLINTNEXTLINE(cppcoreguidelines-init-variables)
  Py_ssize_t i, n;
  // NOLINTNEXTLINE(cppcoreguidelines-init-variables)
  PyMemberDef* mp;

  n = Py_SIZE(type);
  mp = PyHeapType_GET_MEMBERS((PyHeapTypeObject*)type);
  for (i = 0; i < n; i++, mp++) {
    if (mp->type == T_OBJECT_EX && !(mp->flags & READONLY)) {
      char* addr = (char*)self + mp->offset;
      PyObject* obj = *(PyObject**)addr;
      if (obj != nullptr) {
        *(PyObject**)addr = nullptr;
        Py_DECREF(obj);
      }
    }
  }
}

// NB: this is not the tp_dealloc on THPVariable; instead, its the dealloc
// on subclasses.  It's never valid to construct a THPVariable so it's not
// necessary to implement the dealloc for that case
void THPVariable_subclass_dealloc(PyObject* self) {
  if (THPVariable_tryResurrect((THPVariable*)self))
    return;

  // This is like a crappy version of subtype_dealloc.
  // Unfortunately, we cannot directly delegate to
  // subtype_dealloc as it will start walking the parent
  // chain *starting with* the type of self, which will cause
  // us to go back to our custom dealloc.
  //
  // We have to replicate the subtype_dealloc logic to ensure
  // that finalizers are handled correctly
  PyTypeObject* type = Py_TYPE(self);
  TORCH_INTERNAL_ASSERT(type->tp_flags & Py_TPFLAGS_HEAPTYPE);
  TORCH_INTERNAL_ASSERT(PyType_IS_GC(type), "GC types not implemented");

  PyObject_GC_UnTrack(self);
  // TODO: consider using trash can

  bool has_finalizer = type->tp_finalize || type->tp_del;

  if (type->tp_finalize) {
    PyObject_GC_Track(self);
    if (PyObject_CallFinalizerFromDealloc(self) < 0) {
      /* Resurrected */
      return;
    }
    PyObject_GC_UnTrack(self);
  }

  // base test is unnecessary as THPVariable does not set this
  if (type->tp_weaklistoffset) {
    PyObject_ClearWeakRefs(self);
  }

  if (type->tp_del) {
    PyObject_GC_Track(self);
    type->tp_del(self);
    if (self->ob_refcnt > 0) {
      /* Resurrected */
      return;
    }
    PyObject_GC_UnTrack(self);
  }

  if (has_finalizer) {
    /* New weakrefs could be created during the finalizer call.
       If this occurs, clear them out without calling their
       finalizers since they might rely on part of the object
       being finalized that has already been destroyed. */
    if (type->tp_weaklistoffset) {
      /* Modeled after GET_WEAKREFS_LISTPTR() */
      PyWeakReference** list =
          (PyWeakReference**)PyObject_GET_WEAKREFS_LISTPTR(self);
      while (*list)
        _PyWeakref_ClearRef(*list);
    }
  }

  // Clear all slots until we get to base class THPVariableType
  {
    PyTypeObject* base = type;
    while (base != &THPVariableType) {
      if (Py_SIZE(base)) {
        clear_slots(base, self);
      }
      base = base->tp_base;
      TORCH_INTERNAL_ASSERT(base);
    }
  }

  // All Python defined classes have __dict__
  if (C10_LIKELY(type->tp_dictoffset)) {
    PyObject** dictptr = _PyObject_GetDictPtr(self);
    if (dictptr != nullptr) {
      PyObject* dict = *dictptr;
      if (dict != nullptr) {
        Py_DECREF(dict);
        *dictptr = nullptr;
      }
    }
  }

  // subtype_dealloc allows for this but we don't
  TORCH_INTERNAL_ASSERT(Py_TYPE(self) == type);

  // Finally clear out the base THPVariable
  THPVariable_clear((THPVariable*)self);
  ((THPVariable*)self)->cdata.~MaybeOwned<Variable>();
  Py_TYPE(self)->tp_free(self);

  // Python defined subclasses should always be on the heap
  TORCH_INTERNAL_ASSERT(type->tp_flags & Py_TPFLAGS_HEAPTYPE);
  Py_DECREF(type);
}

// Creates a new Python object for a Variable.  The status parameter
// specifies what the interpreter tag status on the object is; for
// example, if you ran check_pyobj, the return optional of this object
// tells you if the tensor was already tagged or not so you can pass
// TAGGED_BY_US or MAYBE_UNINITIALIZED; in other cases, you know where
// var came from and can directly assert that it's DEFINITELY_UNINITIALIZED.
// It's ALWAYS safe (albeit slower) to call this with MAYBE_UNINITIALIZED.
static PyObject* THPVariable_NewWithVar(
    PyTypeObject* type,
    Variable _var,
    c10::impl::PyInterpreterStatus status) {
  // This function overwrite the Tensor's pyobj field without extra checks
  // Make sure it is not set otherwise we would leak memory
  auto mb_obj = _var.unsafeGetTensorImpl()->check_pyobj(self_interpreter.get());
  TORCH_CHECK(!mb_obj.has_value() || !mb_obj.value(), "Creating a new Tensor subclass ",
    type->tp_name, " but the raw Tensor object is already associated to a python object ",
    "of type ", mb_obj.value()->ob_type->tp_name);

  // Make sure that the reinterpret into a THPVariable* will be valid
  TORCH_CHECK(PyType_IsSubtype(type, &THPVariableType), "Creating a Tensor subclass from a class ",
    "that does not inherit from Tensor is not possible. Make sure your class inherits from Tensor.");

  PyObject* obj = type->tp_alloc(type, 0);
  if (obj) {
    auto v = (THPVariable*) obj;
    // TODO: named constructor to avoid default initialization
    new (&v->cdata) MaybeOwned<Variable>();
    v->cdata = MaybeOwned<Variable>::owned(std::move(_var));
    const auto& var = THPVariable_Unpack(v);
    var.unsafeGetTensorImpl()->init_pyobj(self_interpreter.get(), obj, status);
    if (check_has_torch_dispatch(obj)) {
      var.unsafeGetTensorImpl()->set_python_dispatch(true);
    }
  }
  return obj;
}

/// NOTE [ PyObject Traversal ]
///
/// PyObjects that are wrapping c++ objects can lead to non-trivial traverse logic
/// and it can be tricky to know what to traverse and when. This note tries to
/// clarify what is the danger here and a simple algorithm to choose how to write
/// the tp_traverse and tp_clear functions.
/// If you're not already familiar with how the CPython GC works, you should read this
/// in-depth description: https://devguide.python.org/garbage_collector/
///
/// The complexity for us comes from the fact that some c++ shared_ptr objects
/// own references to python objects and are also owned both by other python objects
/// and c++ objects. This means that to allow the GC to collect all cycles, we need to
/// properly implement the traverse/clear methods that take into account these C++
/// ownership links.
///
/// The main danger here comes from the fact that, while all python-related code is
/// thread safe wrt the GC execution (thanks to the GIL), other threads might be using
/// our C++ objects arbitrarily which can lead to shared_ptr ref count going up or down
/// in between the different traverse/clear invocations.
/// The one constraint we add here that is not explicitly mentioned in the GC description
/// above is that for a given GC run (meaning while the GIL is held), the traverse/clear
/// pair should never report different ownership relations: if traverse visited a given
/// PyObject, then the clear within that same GC run must still be the sole owner and
/// clear that PyObject.
///
/// A more mechanical algorithm to know what to traverse/clear is as follows:
///   - Any field on this PyObject that contains a strong reference to another PyObject
///     must be visited and cleared. An example of that is the "backward_hooks" field of
///     the THPVariable.
///   - Any field that contains a C++ object that is uniquely owned by this PyObject (either
///     a unique_ptr or a shared_ptr with use_count==1) should have all the PyObject it owns
///     visited and cleared. An example would be here the tensor hooks.
///   - If that uniquely owned C++ object also uniquely owns other C++ objects, these should be
///     visited and cleared as well if they contain any PyObject.
///
/// Caveat: to avoid slow runtime, we limit the depth of this exploration of C++ objects in
/// practice and we do not, for example, go through the whole autograd graph, even if it is
/// uniquely owned. This is a known place where users can create noncollectable cycles as described
/// in: https://github.com/pytorch/pytorch/issues/7343
///

static int traverse_slots(
    PyTypeObject* type,
    PyObject* self,
    visitproc visit,
    void* arg) {
  // NOLINTNEXTLINE(cppcoreguidelines-init-variables)
  Py_ssize_t i, n;
  // NOLINTNEXTLINE(cppcoreguidelines-init-variables)
  PyMemberDef* mp;

  n = Py_SIZE(type);
  mp = PyHeapType_GET_MEMBERS((PyHeapTypeObject*)type);
  for (i = 0; i < n; i++, mp++) {
    if (mp->type == T_OBJECT_EX) {
      char* addr = (char*)self + mp->offset;
      PyObject* obj = *(PyObject**)addr;
      if (obj != nullptr) {
        int err = visit(obj, arg);
        if (err)
          return err;
      }
    }
  }
  return 0;
}

static int THPVariable_subclass_traverse(
    PyObject* self,
    visitproc visit,
    void* arg) {
  // If the tensor is eligible to be resurrected, don't traverse it; instead
  // treat all of its references as a root (as they WOULD be a root since we
  // can treat the inbound C++ references as root owners).
  //
  // This works because unlike conventional GCs, Python's GC operates in two
  // phases: first it uses traverse to discover roots, and then it uses traverse
  // to do reachability.  Bypassing traverse during root discovery forces Python
  // to treat self as a root for everything it refers to.  For a full
  // explanation of the algorithm see
  // https://devguide.python.org/garbage_collector/
  //
  // NB: if we don't hold an owning reference to the underlying Tensor, it is
  // possible that the underlying Tensor has already gone dead.  In that case,
  // it's not safe to access it.  But it's also safe to traverse, because if
  // the underlying Tensor *is* live, then root discovery will determine that
  // self is live, and nothing will get GC'ed anyway (resurrection cannot happen
  // if the C++ objects owns the PyObject)
  THPVariable* var = reinterpret_cast<THPVariable*>(self);
  if (isResurrectable(var)) {
    return 0;
  }

  // Crappy version of subtype_traverse; same deal as
  // THPVariable_subclass_dealloc

  PyTypeObject* type = Py_TYPE(self);
  // Traverse slots until we get to base class THPVariableType
  {
    PyTypeObject* base = type;
    while (base != &THPVariableType) {
      if (Py_SIZE(base)) {
        int err = traverse_slots(base, self, visit, arg);
        if (err)
          return err;
      }
      base = base->tp_base;
      TORCH_INTERNAL_ASSERT(base);
    }
  }

  // All Python defined classes have __dict__
  if (C10_LIKELY(type->tp_dictoffset)) {
    PyObject** dictptr = _PyObject_GetDictPtr(self);
    if (dictptr && *dictptr)
      Py_VISIT(*dictptr);
  }

  TORCH_INTERNAL_ASSERT(type->tp_flags & Py_TPFLAGS_HEAPTYPE);
  Py_VISIT(type);

  // Finally traverse THPVariable special stuff
  Py_VISIT(var->backward_hooks);
  if (!var->cdata.unsafeIsBorrowed()) {
    const auto& tensor = THPVariable_Unpack(var);
    if (tensor.defined()) {
      // WARNING: The grad_fn traversal logic is very subtle, if you change this,
      // be very careful not to re-introduce this bug:
      // https://gist.github.com/zou3519/7ac92b84dd7d206dcc6eae55fee8372c

      // We ensure that we follow NOTE [ PyObject Traversal ] he by checking that this
      // python object is the sole owner of the underlying Tensor and that this Tensor
      // is the sole owner of its grad_fn.
      // In this case, the only way to get a new reference to the grad_fn is by using
      // this python object, which requires the GIL to be accessed.
      // Note that this is only valid as long as user don't share non-owning references
      // across different threads (which is crazy and should never be done).

      if (tensor.use_count() == 1) {
        auto autograd_meta = torch::autograd::impl::get_autograd_meta(tensor);
        if (autograd_meta) {
          // Do NOT call grad_fn() here as that might trigger a recompute
          const auto& grad_fn = autograd_meta->grad_fn_;
          if (grad_fn && grad_fn.use_count() == 1) {
            // All Node can have a pyobj (stored in "pyobj_")
            Py_VISIT(grad_fn->pyobj());
            // PyNode are special as they also have an "obj" field
            if (auto py_node_fn = dynamic_cast<PyNode*>(grad_fn.get())) {
              Py_VISIT(py_node_fn->obj);
            }
          }
        }
      }

      for (const auto& hook : torch::autograd::impl::hooks(tensor)) {
        if (auto pyhook = dynamic_cast<PyFunctionPreHook*>(hook.get())) {
          Py_VISIT(pyhook->dict);
        }
      }
    }
  }

  return 0;
}

int THPVariableMetaType_init(PyObject *cls, PyObject *args, PyObject *kwargs) {
  if (PyType_Type.tp_init(cls, args, kwargs) < 0) {
    return -1;
  }
  ((PyTypeObject*)cls)->tp_dealloc = (destructor)THPVariable_subclass_dealloc;
  ((PyTypeObject*)cls)->tp_traverse =
      (traverseproc)THPVariable_subclass_traverse;
  return 0;
}

namespace torch { namespace autograd {

// NOLINTNEXTLINE(modernize-avoid-c-arrays,cppcoreguidelines-avoid-c-arrays,cppcoreguidelines-avoid-non-const-global-variables)
extern PyMethodDef variable_methods[];
extern void initTorchFunctions(PyObject *module);

void initTensorImplConversion(PyObject* module) {
  auto m = py::handle(module).cast<py::module>();
  m.def("_wrap_tensor_impl", [](void* ptr) {
    auto p = c10::intrusive_ptr<c10::TensorImpl, at::UndefinedTensorImpl>::
        unsafe_reclaim_from_nonowning(static_cast<c10::TensorImpl*>(ptr));
    TORCH_CHECK(p.defined(), "Can't wrap undefined tensor");
    auto tensor = at::Tensor::wrap_tensor_impl(std::move(p));
    // NOLINTNEXTLINE(performance-move-const-arg)
    return py::cast(std::move(tensor));
  });
  // set on the module level to avoid mixing pybind and plain CPython extensions
  m.def("_tensor_impl_raw_handle", [](torch::autograd::Variable* t) -> void* {
    // We return a raw non-owning pointer here, we rely on surrounding
    // code to keep the original tensor alive
    return t->getIntrusivePtr().get();
  });
}
}}

bool THPVariable_initModule(PyObject *module)
{
  THPVariableMetaType.tp_base = &PyType_Type;
  if (PyType_Ready(&THPVariableMetaType) < 0)
    return false;
  Py_INCREF(&THPVariableMetaType);
  PyModule_AddObject(module, "_TensorMeta",   (PyObject *)&THPVariableMetaType);

  static std::vector<PyMethodDef> methods;
  THPUtils_addPyMethodDefs(methods, torch::autograd::variable_methods);
  THPUtils_addPyMethodDefs(methods, extra_methods);
  THPVariableType.tp_methods = methods.data();
  if (PyType_Ready(&THPVariableType) < 0)
    return false;
  Py_INCREF(&THPVariableType);
  PyModule_AddObject(module, "_TensorBase",   (PyObject *)&THPVariableType);
  torch::autograd::initTorchFunctions(module);
  torch::autograd::initTensorImplConversion(module);
  return true;
}

namespace {

bool isPythonTensor(const Tensor& tensor) {
  return tensor.unsafeGetTensorImpl()->key_set().has(c10::DispatchKey::Python);
}


py::object torchDispatchFromTensorImpl(const c10::TensorImpl* self, const char* func_name, PyObject* torch_api_function, const char* module_name) {
  TORCH_CHECK(PyGILState_Check(), "GIL must be held before you call parseIValuesToPyArgsKwargs");

  std::vector<py::handle> overloaded_args;
  // TODO: there should be a shorter way to spell this
  // TODO: fix the constness of target
  Tensor self_t = Tensor(c10::intrusive_ptr<c10::TensorImpl, c10::UndefinedTensorImpl>::unsafe_reclaim_from_nonowning(const_cast<c10::TensorImpl*>(self)));
  auto self_p = py::reinterpret_steal<py::object>(THPVariable_Wrap(self_t));
  TORCH_INTERNAL_ASSERT(isPythonTensor(self_t));
  append_overloaded_tensor(&overloaded_args, self_p.ptr());
  auto args = py::reinterpret_steal<py::object>(PyTuple_New(1));
  PyTuple_SET_ITEM(args.ptr(), 0, self_p.release().ptr());

  py::dict kwargs;

  return py::reinterpret_steal<py::object>(
      handle_torch_function_no_python_arg_parser(
          overloaded_args,
          args.ptr(),
          kwargs.ptr(),
          func_name,
          torch_api_function,
          module_name,
          TorchFunctionName::TorchDispatch));
}

// NOTE [dispatch_fn's type argument]
// `type` is nullable and represents the TorchDispatchMode going on.
// Right now we only support a single TorchDispatchMode, but in the future we could
// change this to a stack of TorchDispatchModes.
//
// If `type` isn't null, then we consider the type for dispatch by prepending
// it to the overloaded_args list. `handle_torch_funciton_no_python_arg_parser`
// is responsible for doing overload resolution.
void concrete_dispatch_fn(
    const c10::impl::PyInterpreter*,
    const c10::OperatorHandle& op,
    torch::jit::Stack* stack,
    const std::shared_ptr<SafePyObject>& type) {
  const auto& schema = op.schema();
  const auto num_arguments = schema.arguments().size();
  auto arguments = torch::jit::pop(*stack, num_arguments);

  // Parse the name into namespace and name (no overload_name)
  // TODO: put this into the library
  const auto& qualified_name = op.operator_name().name;
  const auto& overload_name = schema.overload_name();
  auto pos = qualified_name.find("::");
  TORCH_INTERNAL_ASSERT(pos != std::string::npos, qualified_name);
  // Make me some null terminated strings
  std::string ns_str = qualified_name.substr(0, pos);
  const char* ns = ns_str.c_str();
  const char* func_name = qualified_name.c_str() + pos + strlen("::");

  // The plan: convert all the arguments back into PyObjects,
  // extracting out the tensor handles, then call
  // handle_torch_function_no_python_arg_parser
  // NB: at the point arguments are pushed to the stack, ALL defaults
  // are already present

  py::gil_scoped_acquire g;

  std::vector<py::handle> overloaded_args;
  py::handle torch_api_function = py::module::import("torch").attr("ops").attr(ns).attr(func_name);
  py::handle torch_api_function_overload;
  if (overload_name == "") {
    torch_api_function_overload = torch_api_function.attr("default");
  } else {
    torch_api_function_overload = torch_api_function.attr(overload_name.c_str());
  }
  std::string module_name_str = "torch.ops." + ns_str;

  if (type) {
    append_overloaded_type(&overloaded_args, type->ptr(getPyInterpreter()));
  }

  // Find overloaded tensors
  for (const auto idx : c10::irange(arguments.size())) {
    const auto& ivalue = arguments[idx];
    if (ivalue.isTensor()) {
      const auto& tensor = ivalue.toTensor();
      if (isPythonTensor(tensor)) {
        append_overloaded_tensor(&overloaded_args, py::cast(tensor).ptr());
      }
    } else if (ivalue.isList()) {
      const auto& list = ivalue.toListRef();
      for (const auto jdx : c10::irange(list.size())) {
        const auto& nv = list[jdx];
        if (nv.isTensor()) {
          const auto& tensor = nv.toTensor();
          if (isPythonTensor(tensor)) {
            append_overloaded_tensor(&overloaded_args, py::cast(tensor).ptr());
          }
        }
      }
    }
  }

  auto args_kwargs = parseIValuesToPyArgsKwargs(op, arguments);
  auto args = std::move(args_kwargs.first);
  auto kwargs = std::move(args_kwargs.second);

  PyObject* obj = handle_torch_function_no_python_arg_parser(
                    overloaded_args,
                    args.ptr(),
                    kwargs.ptr(),
                    func_name,
                    torch_api_function_overload.ptr(),
                    module_name_str.c_str(),
                    TorchFunctionName::TorchDispatch);
  pushPyOutToStack(op, stack, py::reinterpret_steal<py::object>(obj), "__torch_dispatch__");
}

c10::intrusive_ptr<TensorImpl> concrete_detach_fn(const c10::impl::PyInterpreter*, const c10::TensorImpl* self) {
  pybind11::gil_scoped_acquire gil;
  at::impl::MaybeSetTLSOnEntryGuard guard;

  auto out = torchDispatchFromTensorImpl(
      self,
      "detach",
      py::module::import("torch")
          .attr("ops")
          .attr("aten")
          .attr("detach")
          .attr("default")
          .ptr(),
      "torch.ops.aten");

  TORCH_CHECK(THPVariable_Check(out.ptr()), "detach returned invalid type ", py::detail::get_fully_qualified_tp_name(Py_TYPE(out.ptr())), ", expected Tensor");
  const Tensor& res_t = THPVariable_Unpack(out.ptr());
  return res_t.getIntrusivePtr();
}

bool concrete_is_contiguous_fn(const c10::impl::PyInterpreter*, const c10::TensorImpl* self) {
  pybind11::gil_scoped_acquire gil;
  at::impl::MaybeSetTLSOnEntryGuard guard;

  auto out = torchDispatchFromTensorImpl(
      self,
      "is_contiguous",
      py::module::import("torch")
          .attr("ops")
          .attr("aten")
          .attr("is_contiguous")
          .attr("default")
          .ptr(),
      "torch.ops.aten");

  TORCH_CHECK(PyBool_Check(out.ptr()), "is_contiguous returned invalid type ", py::detail::get_fully_qualified_tp_name(Py_TYPE(out.ptr())), ", expected bool");

  return PyObject_IsTrue(out.ptr());
}

int64_t concrete_dim_fn(
    const c10::impl::PyInterpreter*,
    const c10::TensorImpl* self) {
  pybind11::gil_scoped_acquire gil;
  at::impl::MaybeSetTLSOnEntryGuard guard;

  auto out = torchDispatchFromTensorImpl(
      self,
      "dim",
      py::module::import("torch")
          .attr("ops")
          .attr("aten")
          .attr("dim")
          .attr("default")
          .ptr(),
      "torch.ops.aten");

  TORCH_CHECK(
      PyLong_Check(out.ptr()),
      "dim returned invalid type ",
      py::detail::get_fully_qualified_tp_name(Py_TYPE(out.ptr())),
      ", expected int");

  return THPUtils_unpackLong(out.ptr());
}

c10::Device concrete_device_fn(const c10::impl::PyInterpreter*, const c10::TensorImpl* self) {
  pybind11::gil_scoped_acquire gil;
  at::impl::MaybeSetTLSOnEntryGuard guard;

  auto out = torchDispatchFromTensorImpl(
      self,
      "device",
      py::module::import("torch")
          .attr("ops")
          .attr("prim")
          .attr("device")
          .attr("default")
          .ptr(),
      "torch.ops.prim");

  return toDevice(out.ptr());
}

c10::IntArrayRef concrete_strides_fn(const c10::impl::PyInterpreter*, const c10::TensorImpl* self) {
  pybind11::gil_scoped_acquire gil;
  at::impl::MaybeSetTLSOnEntryGuard guard;

  auto out = torchDispatchFromTensorImpl(
      self,
      "stride",
      py::module::import("torch")
          .attr("ops")
          .attr("aten")
          .attr("stride")
          .ptr(),
      "torch.ops.aten");

  if (out == Py_None) {
    return self->strides_default();
  }

  py::object values = py::reinterpret_steal<py::object>(out.ptr());

  c10::TensorImpl* ptr = const_cast<c10::TensorImpl*>(self);
  c10::optional<PyObject*> mb_obj = ptr->check_pyobj(getPyInterpreter());
  TORCH_CHECK(mb_obj.has_value(), "Tensor subclass's PyInterpreter has no value");
  PyObject* subclass = *mb_obj;
  Py_INCREF(subclass);
  py::object sub = py::reinterpret_steal<py::object>(subclass);

  py::object os = py::module_::import("torch").attr("overrides");
  py::function get_buffer = py::reinterpret_borrow<py::function>(os.attr("get_buffer"));
  auto buffer = get_buffer(sub, values);
  auto result = THPUtils_unpackLongs(buffer.ptr());
  int64_t* start = (int64_t*) result[0];
  int64_t len = result[1];

  return c10::IntArrayRef(start, len);
}

} // anonymous namespace<|MERGE_RESOLUTION|>--- conflicted
+++ resolved
@@ -217,11 +217,8 @@
     const std::shared_ptr<SafePyObject>& type);
 bool concrete_is_contiguous_fn(const c10::impl::PyInterpreter*, const c10::TensorImpl* self);
 c10::Device concrete_device_fn(const c10::impl::PyInterpreter*, const c10::TensorImpl* self);
-<<<<<<< HEAD
+int64_t concrete_dim_fn(const c10::impl::PyInterpreter*, const c10::TensorImpl* self);
 c10::IntArrayRef concrete_strides_fn(const c10::impl::PyInterpreter*, const c10::TensorImpl* self);
-=======
-int64_t concrete_dim_fn(const c10::impl::PyInterpreter*, const c10::TensorImpl* self);
->>>>>>> c975287b
 
 class PyInterpreterHolder {
  public:
@@ -233,11 +230,8 @@
             &concrete_dispatch_fn,
             &concrete_is_contiguous_fn,
             &concrete_device_fn,
-<<<<<<< HEAD
+            &concrete_dim_fn,
             &concrete_strides_fn)) {}
-=======
-            &concrete_dim_fn)) {}
->>>>>>> c975287b
   // NB: intentionally leaks the memory
   ~PyInterpreterHolder() {
     impl_->disarm();
