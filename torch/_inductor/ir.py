--- conflicted
+++ resolved
@@ -2488,21 +2488,19 @@
                 x.get_layout(), FixedLayout
             ) and x.get_layout().is_stride_ordered(order):
                 return x
-<<<<<<< HEAD
             elif isinstance(x.get_layout(), MutationLayout):
                 if isinstance(x.get_layout().real_layout(), FlexibleLayout):
-                    # if MutationLayout's real layout is FlexibleLayout, do we need fix it as a FixedLayout?
-                    # as_storage_and_layout(x, freeze=True, want_contiguous=False, stride_order=order)
-                    return x
+                    assert (
+                        False
+                    ), "the MutationLayout's real layout shouldn't be FlexibleLayout"
                 elif isinstance(
                     x.get_layout().real_layout(), FixedLayout
                 ) and x.get_layout().real_layout().is_stride_ordered(order):
                     return x
-=======
+
         # TODO - Storage to InputBuffer
         if isinstance(x, InputBuffer) and x.get_layout().is_stride_ordered(order):
             return x
->>>>>>> 48dc24dd
         x = cls.copy_input(x)
         as_storage_and_layout(x, freeze=True, want_contiguous=False, stride_order=order)
         assert is_stride_order_storage_and_layout(x, order)
