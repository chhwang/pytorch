--- conflicted
+++ resolved
@@ -1,24 +1,15 @@
 import torch
 import contextlib
-<<<<<<< HEAD
-from typing import Callable, Any
-import contextlib
+from typing import Callable, Any, Dict, Tuple, Optional, List, Set
 from torch.utils._python_dispatch import TorchDispatchMode
-from typing import Dict, Tuple, Optional, Set
 import weakref
-=======
-from typing import Callable, Any, List, Optional
->>>>>>> 7ea812ef
 
 __all__ = [
     "saved_tensors_hooks",
     "save_on_cpu",
-<<<<<<< HEAD
-    "allow_mutation_on_saved_tensors"
-=======
     "disable_saved_tensors_hooks",
     "register_multi_grad_hook",
->>>>>>> 7ea812ef
+    "allow_mutation_on_saved_tensors"
 ]
 
 class saved_tensors_hooks():
@@ -245,41 +236,7 @@
                 fn(buffer)
         return inner_hook
     for i, t in enumerate(tensors):
-<<<<<<< HEAD
         t.register_hook(get_inner_hook(i))
-
-
-@contextlib.contextmanager
-def disable_saved_tensors_hooks(error_message):
-    """Context-manager that disables the saved tensors default hooks feature.
-
-    Useful for if you are creating a feature that does not work with saved
-    tensors default hooks.
-
-    Args:
-        error_message (str): When saved tensors default hooks are used when they
-                             have been are disabled, a RuntimeError with this
-                             error message gets raised.
-
-    Example::
-
-        >>> message = "saved tensors default hooks are disabled"
-        >>> with torch.autograd.graph.disable_saved_tensors_hooks(message):
-        ...     # Raises RuntimeError: saved tensors default hooks are disabled
-        ...     with torch.autograd.graph.save_on_cpu():
-        ...         pass
-
-    """
-    try:
-        maybe_prev_message = torch._C._autograd._saved_tensors_hooks_get_disabled_error_message()
-        torch._C._autograd._saved_tensors_hooks_disable(error_message)
-        yield
-    finally:
-        # See NOTE: [disabled_error_message invariant]
-        if maybe_prev_message is None:
-            torch._C._autograd._saved_tensors_hooks_enable()
-        else:
-            torch._C._autograd._saved_tensors_hooks_disable(maybe_prev_message)
 
 
 # NOTE [Allow mutation on tensors saved for backward]
@@ -298,12 +255,12 @@
 
 _cloned: weakref.WeakKeyDictionary = weakref.WeakKeyDictionary()
 _original: weakref.WeakKeyDictionary = weakref.WeakKeyDictionary()
-_tid_to_weakhandle: Dict[Tuple[int, int], weakref.ReferenceType] = dict()
-_sid_to_tid: Dict[Tuple[int, int], Set[Tuple[int, int]]] = dict()
+_tid_to_weakhandle: Dict[Tuple[int, int, int], weakref.ReferenceType] = dict()
+_sid_to_tid: Dict[Tuple[int, int], Set[Tuple[int, int, int]]] = dict()
 _ctx_id = 0
 _inside_ctx = False
 
-def _get_tid(t) -> Tuple[int, int]:
+def _get_tid(t) -> Tuple[int, int, int]:
     return (id(t), t.data_ptr(), t._version)
 
 def _get_sid(t) -> Tuple[int, int]:
@@ -401,7 +358,4 @@
         finally:
             _cloned.clear()
             _ctx_id += 1
-            _inside_ctx = False
-=======
-        t.register_hook(get_inner_hook(i))
->>>>>>> 7ea812ef
+            _inside_ctx = False